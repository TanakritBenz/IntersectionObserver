<!doctype html><html lang="en">
 <head>
  <meta content="text/html; charset=utf-8" http-equiv="Content-Type">
  <title>Intersection Observer 1</title>
  <meta content="width=device-width, initial-scale=1, shrink-to-fit=no" name="viewport">
  <meta content="ED" name="w3c-status">
  <link href="https://www.w3.org/StyleSheets/TR/2016/W3C-ED" rel="stylesheet" type="text/css">
  <meta content="Bikeshed version 645534c1532bca4fdb4f3859efc66268a218d7c8" name="generator">
<style>/* style-md-lists */

            /* This is a weird hack for me not yet following the commonmark spec
               regarding paragraph and lists. */
            [data-md] > :first-child {
                margin-top: 0;
            }
            [data-md] > :last-child {
                margin-bottom: 0;
            }</style>
<style>/* style-selflinks */

            .heading, .issue, .note, .example, li, dt {
                position: relative;
            }
            a.self-link {
                position: absolute;
                top: 0;
                left: calc(-1 * (3.5rem - 26px));
                width: calc(3.5rem - 26px);
                height: 2em;
                text-align: center;
                border: none;
                transition: opacity .2s;
                opacity: .5;
            }
            a.self-link:hover {
                opacity: 1;
            }
            .heading > a.self-link {
                font-size: 83%;
            }
            li > a.self-link {
                left: calc(-1 * (3.5rem - 26px) - 2em);
            }
            dfn > a.self-link {
                top: auto;
                left: auto;
                opacity: 0;
                width: 1.5em;
                height: 1.5em;
                background: gray;
                color: white;
                font-style: normal;
                transition: opacity .2s, background-color .2s, color .2s;
            }
            dfn:hover > a.self-link {
                opacity: 1;
            }
            dfn > a.self-link:hover {
                color: black;
            }

            a.self-link::before            { content: "¶"; }
            .heading > a.self-link::before { content: "§"; }
            dfn > a.self-link::before      { content: "#"; }</style>
<style>/* style-counters */

            body {
                counter-reset: example figure issue;
            }
            .issue {
                counter-increment: issue;
            }
            .issue:not(.no-marker)::before {
                content: "Issue " counter(issue);
            }

            .example {
                counter-increment: example;
            }
            .example:not(.no-marker)::before {
                content: "Example " counter(example);
            }
            .invalid.example:not(.no-marker)::before,
            .illegal.example:not(.no-marker)::before {
                content: "Invalid Example" counter(example);
            }

            figcaption {
                counter-increment: figure;
            }
            figcaption:not(.no-marker)::before {
                content: "Figure " counter(figure) " ";
            }</style>
<style>/* style-autolinks */

            .css.css, .property.property, .descriptor.descriptor {
                color: #005a9c;
                font-size: inherit;
                font-family: inherit;
            }
            .css::before, .property::before, .descriptor::before {
                content: "‘";
            }
            .css::after, .property::after, .descriptor::after {
                content: "’";
            }
            .property, .descriptor {
                /* Don't wrap property and descriptor names */
                white-space: nowrap;
            }
            .type { /* CSS value <type> */
                font-style: italic;
            }
            pre .property::before, pre .property::after {
                content: "";
            }
            [data-link-type="property"]::before,
            [data-link-type="propdesc"]::before,
            [data-link-type="descriptor"]::before,
            [data-link-type="value"]::before,
            [data-link-type="function"]::before,
            [data-link-type="at-rule"]::before,
            [data-link-type="selector"]::before,
            [data-link-type="maybe"]::before {
                content: "‘";
            }
            [data-link-type="property"]::after,
            [data-link-type="propdesc"]::after,
            [data-link-type="descriptor"]::after,
            [data-link-type="value"]::after,
            [data-link-type="function"]::after,
            [data-link-type="at-rule"]::after,
            [data-link-type="selector"]::after,
            [data-link-type="maybe"]::after {
                content: "’";
            }

            [data-link-type].production::before,
            [data-link-type].production::after,
            .prod [data-link-type]::before,
            .prod [data-link-type]::after {
                content: "";
            }

            [data-link-type=element],
            [data-link-type=element-attr] {
                font-family: Menlo, Consolas, "DejaVu Sans Mono", monospace;
                font-size: .9em;
            }
            [data-link-type=element]::before { content: "<" }
            [data-link-type=element]::after  { content: ">" }

            [data-link-type=biblio] {
                white-space: pre;
            }</style>
<style>/* style-dfn-panel */

        .dfn-panel {
            position: absolute;
            z-index: 35;
            height: auto;
            width: -webkit-fit-content;
            width: fit-content;
            max-width: 300px;
            max-height: 500px;
            overflow: auto;
            padding: 0.5em 0.75em;
            font: small Helvetica Neue, sans-serif, Droid Sans Fallback;
            background: #DDDDDD;
            color: black;
            border: outset 0.2em;
        }
        .dfn-panel:not(.on) { display: none; }
        .dfn-panel * { margin: 0; padding: 0; text-indent: 0; }
        .dfn-panel > b { display: block; }
        .dfn-panel a { color: black; }
        .dfn-panel a:not(:hover) { text-decoration: none !important; border-bottom: none !important; }
        .dfn-panel > b + b { margin-top: 0.25em; }
        .dfn-panel ul { padding: 0; }
        .dfn-panel li { list-style: inside; }
        .dfn-panel.activated {
            display: inline-block;
            position: fixed;
            left: .5em;
            bottom: 2em;
            margin: 0 auto;
            max-width: calc(100vw - 1.5em - .4em - .5em);
            max-height: 30vh;
        }

        .dfn-paneled { cursor: pointer; }
        </style>
<style>/* style-syntax-highlighting */
pre.idl.highlight { color: #708090; }
        .highlight:not(.idl) { background: hsl(24, 20%, 95%); }
        code.highlight { padding: .1em; border-radius: .3em; }
        pre.highlight, pre > code.highlight { display: block; padding: 1em; margin: .5em 0; overflow: auto; border-radius: 0; }
        .highlight .c { color: #708090 } /* Comment */
        .highlight .k { color: #990055 } /* Keyword */
        .highlight .l { color: #000000 } /* Literal */
        .highlight .n { color: #0077aa } /* Name */
        .highlight .o { color: #999999 } /* Operator */
        .highlight .p { color: #999999 } /* Punctuation */
        .highlight .cm { color: #708090 } /* Comment.Multiline */
        .highlight .cp { color: #708090 } /* Comment.Preproc */
        .highlight .c1 { color: #708090 } /* Comment.Single */
        .highlight .cs { color: #708090 } /* Comment.Special */
        .highlight .kc { color: #990055 } /* Keyword.Constant */
        .highlight .kd { color: #990055 } /* Keyword.Declaration */
        .highlight .kn { color: #990055 } /* Keyword.Namespace */
        .highlight .kp { color: #990055 } /* Keyword.Pseudo */
        .highlight .kr { color: #990055 } /* Keyword.Reserved */
        .highlight .kt { color: #990055 } /* Keyword.Type */
        .highlight .ld { color: #000000 } /* Literal.Date */
        .highlight .m { color: #000000 } /* Literal.Number */
        .highlight .s { color: #a67f59 } /* Literal.String */
        .highlight .na { color: #0077aa } /* Name.Attribute */
        .highlight .nc { color: #0077aa } /* Name.Class */
        .highlight .no { color: #0077aa } /* Name.Constant */
        .highlight .nd { color: #0077aa } /* Name.Decorator */
        .highlight .ni { color: #0077aa } /* Name.Entity */
        .highlight .ne { color: #0077aa } /* Name.Exception */
        .highlight .nf { color: #0077aa } /* Name.Function */
        .highlight .nl { color: #0077aa } /* Name.Label */
        .highlight .nn { color: #0077aa } /* Name.Namespace */
        .highlight .py { color: #0077aa } /* Name.Property */
        .highlight .nt { color: #669900 } /* Name.Tag */
        .highlight .nv { color: #222222 } /* Name.Variable */
        .highlight .ow { color: #999999 } /* Operator.Word */
        .highlight .mb { color: #000000 } /* Literal.Number.Bin */
        .highlight .mf { color: #000000 } /* Literal.Number.Float */
        .highlight .mh { color: #000000 } /* Literal.Number.Hex */
        .highlight .mi { color: #000000 } /* Literal.Number.Integer */
        .highlight .mo { color: #000000 } /* Literal.Number.Oct */
        .highlight .sb { color: #a67f59 } /* Literal.String.Backtick */
        .highlight .sc { color: #a67f59 } /* Literal.String.Char */
        .highlight .sd { color: #a67f59 } /* Literal.String.Doc */
        .highlight .s2 { color: #a67f59 } /* Literal.String.Double */
        .highlight .se { color: #a67f59 } /* Literal.String.Escape */
        .highlight .sh { color: #a67f59 } /* Literal.String.Heredoc */
        .highlight .si { color: #a67f59 } /* Literal.String.Interpol */
        .highlight .sx { color: #a67f59 } /* Literal.String.Other */
        .highlight .sr { color: #a67f59 } /* Literal.String.Regex */
        .highlight .s1 { color: #a67f59 } /* Literal.String.Single */
        .highlight .ss { color: #a67f59 } /* Literal.String.Symbol */
        .highlight .vc { color: #0077aa } /* Name.Variable.Class */
        .highlight .vg { color: #0077aa } /* Name.Variable.Global */
        .highlight .vi { color: #0077aa } /* Name.Variable.Instance */
        .highlight .il { color: #000000 } /* Literal.Number.Integer.Long */
        </style>
 <body class="h-entry">
  <div class="head">
   <header>
    <p data-fill-with="logo"><a href="https://www.w3.org/"><img alt="W3C" height="48" src="https://www.w3.org/StyleSheets/TR/2016/logos/W3C" width="72"></a> </p>
    <h1 class="p-name no-ref" id="title">Intersection Observer 1</h1>
<<<<<<< HEAD
    <h2 class="no-num no-toc no-ref heading settled" id="subtitle"><span class="content">Editor’s Draft, <time class="dt-updated" datetime="2016-11-19">19 November 2016</time></span></h2>
=======
    <h2 class="no-num no-toc no-ref heading settled" id="subtitle"><span class="content">Editor’s Draft, <time class="dt-updated" datetime="2016-11-18">18 November 2016</time></span></h2>
>>>>>>> 8a9f75e6
   </header>
   <div data-fill-with="spec-metadata">
    <dl>
     <dt>This version:
     <dd><a class="u-url" href="https://github.com/WICG/IntersectionObserver/">https://github.com/WICG/IntersectionObserver/</a>
     <dt>Issue Tracking:
     <dd><a href="https://github.com/WICG/IntersectionObserver/issues/">GitHub</a>
     <dt class="editor">Editor:
     <dd class="editor p-author h-card vcard"><a class="p-name fn u-email email" href="mailto:mpb@google.com">Michael Blain</a> (<span class="p-org org">Google</span>)
    </dl>
   </div>
   <div data-fill-with="warning"></div>
   <p class="copyright" data-fill-with="copyright"><a href="http://www.w3.org/Consortium/Legal/ipr-notice#Copyright">Copyright</a> © 2016 <a href="http://www.w3.org/"><abbr title="World Wide Web Consortium">W3C</abbr></a><sup>®</sup> (<a href="http://www.csail.mit.edu/"><abbr title="Massachusetts Institute of Technology">MIT</abbr></a>, <a href="http://www.ercim.eu/"><abbr title="European Research Consortium for Informatics and Mathematics">ERCIM</abbr></a>, <a href="http://www.keio.ac.jp/">Keio</a>, <a href="http://ev.buaa.edu.cn/">Beihang</a>). W3C <a href="http://www.w3.org/Consortium/Legal/ipr-notice#Legal_Disclaimer">liability</a>, <a href="http://www.w3.org/Consortium/Legal/ipr-notice#W3C_Trademarks">trademark</a> and <a href="http://www.w3.org/Consortium/Legal/copyright-documents">document use</a> rules apply. </p>
   <hr title="Separator for header">
  </div>
  <h2 class="no-num no-toc no-ref heading settled" id="abstract"><span class="content">Abstract</span></h2>
  <div class="p-summary" data-fill-with="abstract">
   <p>This specification describes  an API that can be used to understand the visibility and position of DOM elements ("targets") relative to a containing element or to the top-level viewport ("root"). The position is delivered asynchronously and is useful for understanding the visibility of elements and implementing pre-loading and deferred loading of DOM content.</p>
  </div>
  <h2 class="no-num no-toc no-ref heading settled" id="status"><span class="content">Status of this document</span></h2>
  <div data-fill-with="status">
   <p> <em>This section describes the status of this document at the time of its publication. Other
    documents may supersede this document. A list of current <abbr title="World Wide Web Consortium">W3C</abbr> publications and the latest revision of this
    technical report can be found in the <a href="http://www.w3.org/TR/"><abbr title="World Wide Web Consortium">W3C</abbr> technical
    reports index</a> at http://www.w3.org/TR/.</em> </p>
   <p> This document was published by the <a href="http://www.w3.org/2010/webperf/">Web Performance Working Group</a> as an Editors Draft. This document is intended to become a W3C Recommendation.

    Feedback and comments on this specification are welcome. Please use <a href="https://github.com/w3c/reporting/issues">Github issues</a>.
    Discussions may also be found in the <a href="http://lists.w3.org/Archives/Public/public-web-perf/">public-web-perf@w3.org archives</a>. </p>
   <p> Publication as an Editors Draft does not imply endorsement by the <abbr title="World Wide Web Consortium">W3C</abbr> Membership. This is a draft document and may
    be updated, replaced or obsoleted by other documents at any time. It is inappropriate to cite
    this document as other than work in progress. </p>
   <p> This document was produced by a group operating under the <a href="http://www.w3.org/Consortium/Patent-Policy-20040205/">5 February 2004 <abbr title="World Wide Web Consortium">W3C</abbr> Patent Policy</a>. <abbr title="World Wide Web Consortium">W3C</abbr> maintains a <a href="http://www.w3.org/2004/01/pp-impl/45211/status" rel="disclosure">public list of any
    patent disclosures</a> made in connection with the deliverables of the group; that page also
    includes instructions for disclosing a patent. An individual who has actual knowledge of a
    patent which the individual believes contains <a href="http://www.w3.org/Consortium/Patent-Policy-20040205/#def-essential">Essential
    Claim(s)</a> must disclose the information in accordance with <a href="http://www.w3.org/Consortium/Patent-Policy-20040205/#sec-Disclosure">section 6 of the <abbr title="World Wide Web Consortium">W3C</abbr> Patent Policy</a>. </p>
   <p> This document is governed by the <a href="http://www.w3.org/2015/Process-20150901/" id="w3c_process_revision">1 September 2015 <abbr title="World Wide Web Consortium">W3C</abbr> Process Document</a>. </p>
   <p></p>
  </div>
  <div data-fill-with="at-risk"></div>
  <nav data-fill-with="table-of-contents" id="toc">
   <h2 class="no-num no-toc no-ref" id="contents">Table of Contents</h2>
   <ol class="toc" role="directory">
    <li><a href="#introduction"><span class="secno">1</span> <span class="content">Introduction</span></a>
    <li>
     <a href="#intersection-observer-api"><span class="secno">2</span> <span class="content">Intersection Observer</span></a>
     <ol class="toc">
      <li><a href="#intersection-observer-callback"><span class="secno">2.1</span> <span class="content"> The IntersectionObserverCallback</span></a>
      <li><a href="#intersection-observer-interface"><span class="secno">2.2</span> <span class="content"> The IntersectionObserver interface</span></a>
      <li><a href="#intersection-observer-entry"><span class="secno">2.3</span> <span class="content"> The IntersectionObserverEntry interface</span></a>
      <li><a href="#intersection-observer-init"><span class="secno">2.4</span> <span class="content"> The IntersectionObserverInit dictionary</span></a>
     </ol>
    <li>
     <a href="#intersection-observer-processing-model"><span class="secno">3</span> <span class="content"> Processing Model</span></a>
     <ol class="toc">
      <li>
       <a href="#defines"><span class="secno">3.1</span> <span class="content"> Internal Slot Definitions</span></a>
       <ol class="toc">
        <li><a href="#document-defines"><span class="secno">3.1.1</span> <span class="content"> Document</span></a>
        <li><a href="#element-private-slots"><span class="secno">3.1.2</span> <span class="content"> Element</span></a>
        <li><a href="#intersection-observer-private-slots"><span class="secno">3.1.3</span> <span class="content"> IntersectionObserver</span></a>
       </ol>
      <li>
       <a href="#algorithms"><span class="secno">3.2</span> <span class="content"> Algorithms</span></a>
       <ol class="toc">
        <li><a href="#queue-intersection-observer-task"><span class="secno">3.2.1</span> <span class="content"> Queue an Intersection Observer Task</span></a>
        <li><a href="#notify-intersection-observers-algo"><span class="secno">3.2.2</span> <span class="content"> Notify Intersection Observers</span></a>
        <li><a href="#queue-intersection-observer-entry-algo"><span class="secno">3.2.3</span> <span class="content"> Queue an IntersectionObserverEntry</span></a>
        <li><a href="#calculate-intersection-rect-algo"><span class="secno">3.2.4</span> <span class="content"> Compute the Intersection of a Target Element and the Root</span></a>
        <li><a href="#update-intersection-observations-algo"><span class="secno">3.2.5</span> <span class="content"> Run the Update Intersection Observations Steps</span></a>
       </ol>
      <li><a href="#lifetime"><span class="secno">3.3</span> <span class="content"> IntersectionObserver Lifetime</span></a>
      <li>
       <a href="#external-spec-integrations"><span class="secno">3.4</span> <span class="content"> External Spec Integrations</span></a>
       <ol class="toc">
        <li><a href="#event-loop"><span class="secno">3.4.1</span> <span class="content"> HTML Processing Model: Event Loop</span></a>
       </ol>
     </ol>
    <li>
     <a href="#index"><span class="secno"></span> <span class="content">Index</span></a>
     <ol class="toc">
      <li><a href="#index-defined-here"><span class="secno"></span> <span class="content">Terms defined by this specification</span></a>
      <li><a href="#index-defined-elsewhere"><span class="secno"></span> <span class="content">Terms defined by reference</span></a>
     </ol>
    <li>
     <a href="#references"><span class="secno"></span> <span class="content">References</span></a>
     <ol class="toc">
      <li><a href="#normative"><span class="secno"></span> <span class="content">Normative References</span></a>
     </ol>
    <li><a href="#idl-index"><span class="secno"></span> <span class="content">IDL Index</span></a>
   </ol>
  </nav>
  <main>
   <h2 class="heading settled" data-level="1" id="introduction"><span class="secno">1. </span><span class="content">Introduction</span><a class="self-link" href="#introduction"></a></h2>
   <p>The web’s traditional position calculation mechanisms
rely on explicit queries of DOM state
that are known to cause (expensive) style recalculation and layout
and, frequently, are a source of significant performance overhead
due to continuous polling for this information.</p>
   <p>A body of common practice has evolved that relies on these behaviors,
however, including (but not limited to):</p>
   <ul>
    <li data-md="">
     <p>Building custom pre- and deferred-loading of DOM and data.</p>
    <li data-md="">
     <p>Implementing data-bound high-performance scrolling lists
which load and render subsets of data sets.
These lists are a central mobile interaction idiom.</p>
    <li data-md="">
     <p>Calculating element visibility.
In particular, <a href="http://www.iab.net/iablog/2014/03/viewability-has-arrived-what-you-need-to-know-to-see-through-this-sea-change.html"> ad networks now require reporting of ad "visibility" for monetizing impressions</a>. This has led to many sites abusing scroll handlers
(causing jank on scroll), <a href="http://gent.ilcore.com/2011/03/how-not-to-trigger-layout-in-webkit.html"> synchronous layout invoking readbacks</a> (causing unnecessary critical work in rAF loops),
and resorting to exotic plugin-based solutions for computing "true" element visibility (with all the associated overhead of the plugin architecture).</p>
   </ul>
   <p>These use-cases have several common properties:</p>
   <ol>
    <li data-md="">
     <p>They can be represented as passive "queries"
about the state of individual elements
with respect to some other element
(or the global viewport).</p>
    <li data-md="">
     <p>They do not impose hard latency requirements;
that is to say, the information can be delivered asynchronously
(e.g. from another thread)
without penalty.</p>
    <li data-md="">
     <p>They are poorly supported by nearly all combinations of existing web platform features,
requiring extraordinary developer effort despite their widespread use.</p>
   </ol>
   <p>A notable non-goal is pixel-accurate information about what was actually displayed
(which can be quite difficult to obtain efficiently in certain browser architectures
in the face of filters, webgl, and other features).
In all of these scenarios the information is useful
even when delivered at a slight delay
and without perfect compositing-result data.</p>
   <p>The Intersection Observer API addresses the above issues
by giving developers a new method to asynchronously query the position of an element
with respect to other elements or the global viewport.
The asynchronous delivery eliminates the need for costly DOM and style queries,
continuous polling,
and use of custom plugins.
By removing the need for these methods
it allows applications to significantly reduce their CPU, GPU and energy costs.</p>
   <div class="example" id="example-dfb36139">
    <a class="self-link" href="#example-dfb36139"></a> 
<pre class="highlight"><span class="kd">var</span> observer <span class="o">=</span> <span class="k">new</span> IntersectionObserver<span class="p">(</span>changes <span class="o">=></span> <span class="p">{</span>
  <span class="k">for</span> <span class="p">(</span><span class="kr">const</span> change <span class="k">of</span> changes<span class="p">)</span> <span class="p">{</span>
    console<span class="p">.</span>log<span class="p">(</span>change<span class="p">.</span>time<span class="p">)</span><span class="p">;</span>               <span class="c1">// Timestamp when the change occurred
</span>    console<span class="p">.</span>log<span class="p">(</span>change<span class="p">.</span>rootBounds<span class="p">)</span><span class="p">;</span>         <span class="c1">// Unclipped area of root
</span>    console<span class="p">.</span>log<span class="p">(</span>change<span class="p">.</span>boundingClientRect<span class="p">)</span><span class="p">;</span> <span class="c1">// target.boundingClientRect()
</span>    console<span class="p">.</span>log<span class="p">(</span>change<span class="p">.</span>intersectionRect<span class="p">)</span><span class="p">;</span>   <span class="c1">// boundingClientRect, clipped by its containing block ancestors, and intersected with rootBounds
</span>    console<span class="p">.</span>log<span class="p">(</span>change<span class="p">.</span>intersectionRatio<span class="p">)</span><span class="p">;</span>  <span class="c1">// Ratio of intersectionRect area to boundingClientRect area
</span>    console<span class="p">.</span>log<span class="p">(</span>change<span class="p">.</span>target<span class="p">)</span><span class="p">;</span>             <span class="c1">// the Element target
</span>  <span class="p">}</span>
<span class="p">}</span><span class="p">,</span> <span class="p">{</span><span class="p">}</span><span class="p">)</span><span class="p">;</span>

<span class="c1">// Watch for intersection events on a specific target Element.
</span>observer<span class="p">.</span>observe<span class="p">(</span>target<span class="p">)</span><span class="p">;</span>

<span class="c1">// Stop watching for intersection events on a specific target Element.
</span>observer<span class="p">.</span>unobserve<span class="p">(</span>target<span class="p">)</span><span class="p">;</span>

<span class="c1">// Stop observing threshold events on all target elements.
</span>observer<span class="p">.</span>disconnect<span class="p">(</span><span class="p">)</span><span class="p">;</span>
</pre>
   </div>
   <h2 class="heading settled" data-level="2" id="intersection-observer-api"><span class="secno">2. </span><span class="content">Intersection Observer</span><a class="self-link" href="#intersection-observer-api"></a></h2>
   <p>The <dfn class="dfn-paneled" data-dfn-type="dfn" data-noexport="" id="intersection-observer">Intersection Observer</dfn> API enables developers to understand the
visibility and position of <dfn class="dfn-paneled" data-dfn-for="IntersectionObserver" data-dfn-type="dfn" data-noexport="" id="intersectionobserver-target">target</dfn> DOM
elements relative to an <a data-link-type="dfn" href="#intersectionobserver-intersection-root" id="ref-for-intersectionobserver-intersection-root-1">intersection root</a>.</p>
   <h3 class="heading settled" data-level="2.1" id="intersection-observer-callback"><span class="secno">2.1. </span><span class="content"> The IntersectionObserverCallback</span><a class="self-link" href="#intersection-observer-callback"></a></h3>
<pre class="idl highlight def"><span class="kt">callback</span> <dfn class="nv dfn-paneled idl-code" data-dfn-type="callback" data-export="" id="callbackdef-intersectionobservercallback">IntersectionObserverCallback</dfn> = <span class="kt">void</span> (<span class="kt">sequence</span>&lt;<a class="n" data-link-type="idl-name" href="#intersectionobserverentry" id="ref-for-intersectionobserverentry-1">IntersectionObserverEntry</a>> <dfn class="nv idl-code" data-dfn-for="IntersectionObserverCallback" data-dfn-type="argument" data-export="" id="dom-intersectionobservercallback-entries">entries<a class="self-link" href="#dom-intersectionobservercallback-entries"></a></dfn>, <a class="n" data-link-type="idl-name" href="#intersectionobserver" id="ref-for-intersectionobserver-1">IntersectionObserver</a> <dfn class="nv idl-code" data-dfn-for="IntersectionObserverCallback" data-dfn-type="argument" data-export="" id="dom-intersectionobservercallback-observer">observer<a class="self-link" href="#dom-intersectionobservercallback-observer"></a></dfn>)
</pre>
   <p>This callback will be invoked when there are changes to <a data-link-type="dfn" href="#intersectionobserver-target" id="ref-for-intersectionobserver-target-1">target</a>’s
intersection with the <a data-link-type="dfn" href="#intersectionobserver-intersection-root" id="ref-for-intersectionobserver-intersection-root-2">intersection root</a>, as per the <a data-link-type="dfn" href="#intersection-observer-processing-model" id="ref-for-intersection-observer-processing-model-1">processing model</a>.</p>
   <h3 class="heading settled" data-level="2.2" id="intersection-observer-interface"><span class="secno">2.2. </span><span class="content"> The IntersectionObserver interface</span><a class="self-link" href="#intersection-observer-interface"></a></h3>
   <p>The <code class="idl"><a data-link-type="idl" href="#intersectionobserver" id="ref-for-intersectionobserver-2">IntersectionObserver</a></code> interface can be used to observe changes in the
intersection of an <a data-link-type="dfn" href="#intersectionobserver-intersection-root" id="ref-for-intersectionobserver-intersection-root-3">intersection root</a> and one or more <a data-link-type="dfn" href="#intersectionobserver-target" id="ref-for-intersectionobserver-target-2">target</a> <code class="idl"><a data-link-type="idl" href="https://dom.spec.whatwg.org/#element">Element</a></code>s.</p>
   <p>An <code class="idl"><a data-link-type="idl" href="#intersectionobserver" id="ref-for-intersectionobserver-3">IntersectionObserver</a></code> with a <code class="idl"><a data-link-type="idl" href="#dom-intersectionobserver-root" id="ref-for-dom-intersectionobserver-root-1">root</a></code> <code class="idl"><a data-link-type="idl" href="https://dom.spec.whatwg.org/#element">Element</a></code> can
observe any <a data-link-type="dfn" href="#intersectionobserver-target" id="ref-for-intersectionobserver-target-3">target</a> <code class="idl"><a data-link-type="idl" href="https://dom.spec.whatwg.org/#element">Element</a></code> that is a descendant of the <code class="idl"><a data-link-type="idl" href="#dom-intersectionobserver-root" id="ref-for-dom-intersectionobserver-root-2">root</a></code> in the <a data-link-type="dfn" href="https://drafts.csswg.org/css-display/#containing-block-chain">containing block chain</a>.</p>
   <p>An <code class="idl"><a data-link-type="idl" href="#intersectionobserver" id="ref-for-intersectionobserver-4">IntersectionObserver</a></code> with no <code class="idl"><a data-link-type="idl" href="#dom-intersectionobserver-root" id="ref-for-dom-intersectionobserver-root-3">root</a></code> <code class="idl"><a data-link-type="idl" href="https://dom.spec.whatwg.org/#element">Element</a></code> will automatically observe intersections with the <a data-link-type="dfn" href="#intersectionobserver-implicit-root" id="ref-for-intersectionobserver-implicit-root-1">implicit root</a>,
and valid <a data-link-type="dfn" href="#intersectionobserver-target" id="ref-for-intersectionobserver-target-4">targets</a> include any <code class="idl"><a data-link-type="idl" href="https://dom.spec.whatwg.org/#element">Element</a></code> in the <a data-link-type="dfn" href="https://html.spec.whatwg.org/multipage/browsers.html#top-level-browsing-context">top-level browsing context</a>, as well as any <code class="idl"><a data-link-type="idl" href="https://dom.spec.whatwg.org/#element">Element</a></code> in any <a data-link-type="dfn" href="https://html.spec.whatwg.org/multipage/browsers.html#nested-browsing-contexts">nested browsing contexts</a> inside the <a data-link-type="dfn" href="https://html.spec.whatwg.org/multipage/browsers.html#top-level-browsing-context">top-level browsing context</a>.</p>
   <p class="note" role="note">Note: In <code class="idl"><a data-link-type="idl" href="https://dom.spec.whatwg.org/#mutationobserver">MutationObserver</a></code>, the <code class="idl"><a data-link-type="idl" href="https://dom.spec.whatwg.org/#dictdef-mutationobserverinit">MutationObserverInit</a></code> options are passed
to <code class="idl"><a data-link-type="idl" href="https://dom.spec.whatwg.org/#dom-mutationobserver-observe">observe()</a></code> while in <code class="idl"><a data-link-type="idl" href="#intersectionobserver" id="ref-for-intersectionobserver-5">IntersectionObserver</a></code> they are
passed to the constructor. This is because for MutationObserver, each <code class="idl"><a data-link-type="idl" href="https://dom.spec.whatwg.org/#node">Node</a></code> being observed could have a different set of attributes to filter for. For <code class="idl"><a data-link-type="idl" href="#intersectionobserver" id="ref-for-intersectionobserver-6">IntersectionObserver</a></code>, developers may choose to use a single observer to
track multiple targets using the same set of options; or they may use a different
observer for each tracked target.</p>
   <p><code class="idl"><a data-link-type="idl" href="#dom-intersectionobserverinit-rootmargin" id="ref-for-dom-intersectionobserverinit-rootmargin-1">rootMargin</a></code> or <code class="idl"><a data-link-type="idl" href="#dom-intersectionobserverinit-threshold" id="ref-for-dom-intersectionobserverinit-threshold-1">threshold</a></code> values for each <a data-link-type="dfn" href="#intersectionobserver-target" id="ref-for-intersectionobserver-target-5">target</a> seems to introduce more complexity without solving additional
use-cases. Per-<code class="idl"><a data-link-type="idl" href="#dom-intersectionobserver-observe" id="ref-for-dom-intersectionobserver-observe-1">observe()</a></code> options could be provided in the future if V2
introduces a need for it.</p>
<pre class="idl highlight def">[<a class="nv idl-code" data-link-type="constructor" href="#dom-intersectionobserver-intersectionobserver" id="ref-for-dom-intersectionobserver-intersectionobserver-1">Constructor</a>(<a class="n" data-link-type="idl-name" href="#callbackdef-intersectionobservercallback" id="ref-for-callbackdef-intersectionobservercallback-1">IntersectionObserverCallback</a> <dfn class="nv idl-code" data-dfn-for="IntersectionObserver/IntersectionObserver(callback, options)" data-dfn-type="argument" data-export="" id="dom-intersectionobserver-intersectionobserver-callback-options-callback">callback<a class="self-link" href="#dom-intersectionobserver-intersectionobserver-callback-options-callback"></a></dfn>, <span class="kt">optional</span> <a class="n" data-link-type="idl-name" href="#dictdef-intersectionobserverinit" id="ref-for-dictdef-intersectionobserverinit-1">IntersectionObserverInit</a> <dfn class="nv idl-code" data-dfn-for="IntersectionObserver/IntersectionObserver(callback, options)" data-dfn-type="argument" data-export="" id="dom-intersectionobserver-intersectionobserver-callback-options-options">options<a class="self-link" href="#dom-intersectionobserver-intersectionobserver-callback-options-options"></a></dfn>),
 <a class="nv idl-code" data-link-type="extended-attribute" href="https://heycam.github.io/webidl/#Exposed">Exposed</a>=<span class="n">Window</span>]
<span class="kt">interface</span> <dfn class="nv dfn-paneled idl-code" data-dfn-type="interface" data-export="" id="intersectionobserver">IntersectionObserver</dfn> {
  <span class="kt">readonly</span> <span class="kt">attribute</span> <a class="n" data-link-type="idl-name" href="https://dom.spec.whatwg.org/#element">Element</a>? <a class="nv idl-code" data-link-type="attribute" data-readonly="" data-type="Element?" href="#dom-intersectionobserver-root" id="ref-for-dom-intersectionobserver-root-4">root</a>;
  <span class="kt">readonly</span> <span class="kt">attribute</span> <span class="kt">DOMString</span> <a class="nv idl-code" data-link-type="attribute" data-readonly="" data-type="DOMString" href="#dom-intersectionobserver-rootmargin" id="ref-for-dom-intersectionobserver-rootmargin-1">rootMargin</a>;
  <span class="kt">readonly</span> <span class="kt">attribute</span> <span class="kt">sequence</span>&lt;<span class="kt">double</span>> <a class="nv idl-code" data-link-type="attribute" data-readonly="" data-type="sequence<double>" href="#dom-intersectionobserver-thresholds" id="ref-for-dom-intersectionobserver-thresholds-1">thresholds</a>;
  <span class="kt">void</span> <a class="nv idl-code" data-link-type="method" href="#dom-intersectionobserver-observe" id="ref-for-dom-intersectionobserver-observe-2">observe</a>(<a class="n" data-link-type="idl-name" href="https://dom.spec.whatwg.org/#element">Element</a> <dfn class="nv idl-code" data-dfn-for="IntersectionObserver/observe(target)" data-dfn-type="argument" data-export="" id="dom-intersectionobserver-observe-target-target">target<a class="self-link" href="#dom-intersectionobserver-observe-target-target"></a></dfn>);
  <span class="kt">void</span> <a class="nv idl-code" data-link-type="method" href="#dom-intersectionobserver-unobserve" id="ref-for-dom-intersectionobserver-unobserve-1">unobserve</a>(<a class="n" data-link-type="idl-name" href="https://dom.spec.whatwg.org/#element">Element</a> <dfn class="nv idl-code" data-dfn-for="IntersectionObserver/unobserve(target)" data-dfn-type="argument" data-export="" id="dom-intersectionobserver-unobserve-target-target">target<a class="self-link" href="#dom-intersectionobserver-unobserve-target-target"></a></dfn>);
  <span class="kt">void</span> <a class="nv idl-code" data-link-type="method" href="#dom-intersectionobserver-disconnect" id="ref-for-dom-intersectionobserver-disconnect-1">disconnect</a>();
  <span class="kt">sequence</span>&lt;<a class="n" data-link-type="idl-name" href="#intersectionobserverentry" id="ref-for-intersectionobserverentry-2">IntersectionObserverEntry</a>> <a class="nv idl-code" data-link-type="method" href="#dom-intersectionobserver-takerecords" id="ref-for-dom-intersectionobserver-takerecords-1">takeRecords</a>();
};
</pre>
   <div>
    <dl>
     <dt data-md="">
      <p><dfn class="dfn-paneled idl-code" data-dfn-for="IntersectionObserver" data-dfn-type="constructor" data-export="" data-lt="IntersectionObserver(callback, options)" id="dom-intersectionobserver-intersectionobserver"> new IntersectionObserver(callback, options)</dfn></p>
     <dd data-md="">
      <ol>
       <li data-md="">
        <p>Let <var>this</var> be a new <code class="idl"><a data-link-type="idl" href="#intersectionobserver" id="ref-for-intersectionobserver-7">IntersectionObserver</a></code> object</p>
       <li data-md="">
        <p>Set <var>this</var>’s internal <code class="idl"><a data-link-type="idl" href="#dom-intersectionobserver-callback-slot" id="ref-for-dom-intersectionobserver-callback-slot-1">[[callback]]</a></code> slot to <var>callback</var>.</p>
       <li data-md="">
        <p>Set <var>this</var>.<var>root</var> to <var>options</var>.<var>root</var>.</p>
       <li data-md="">
        <p>Attempt to <a data-link-type="dfn" href="#parse-a-root-margin" id="ref-for-parse-a-root-margin-1">parse a root margin</a> from <var>options</var>.<var>rootMargin</var>.
If a list is returned,
set <var>this</var>’s internal <code class="idl"><a data-link-type="idl" href="#dom-intersectionobserver-rootmargin-slot" id="ref-for-dom-intersectionobserver-rootmargin-slot-1">[[rootMargin]]</a></code> slot to that.
Otherwise, <a data-link-type="dfn" href="https://heycam.github.io/webidl/#dfn-throw">throw</a> a <code class="idl"><a data-link-type="idl" href="https://heycam.github.io/webidl/#dfn-simple-exception">SyntaxError</a></code> exception.</p>
       <li data-md="">
        <p>Let <var>thresholds</var> be a list equal to <var>options</var>.<var>threshold</var>.</p>
       <li data-md="">
        <p>If any value in <var>thresholds</var> is less than 0.0 or greater than
1.0, <a data-link-type="dfn" href="https://heycam.github.io/webidl/#dfn-throw">throw</a> a <code class="idl"><a data-link-type="idl" href="https://heycam.github.io/webidl/#dfn-simple-exception">RangeError</a></code> exception.</p>
       <li data-md="">
        <p>Sort <var>thresholds</var> in ascending order.</p>
       <li data-md="">
        <p>If <var>thresholds</var> is empty, append <code>0</code> to <var>thresholds</var>.</p>
       <li data-md="">
        <p>Set <var>this</var>.<var>thresholds</var> to <var>thresholds</var>.</p>
       <li data-md="">
        <p>Return <var>this</var>.</p>
      </ol>
     <dt data-md="">
      <p><dfn class="dfn-paneled idl-code" data-dfn-for="IntersectionObserver" data-dfn-type="method" data-export="" id="dom-intersectionobserver-observe">observe(target)</dfn></p>
     <dd data-md="">
      <ol>
       <li data-md="">
        <p>If <var>target</var> is in <var>this</var>’s internal <code class="idl"><a data-link-type="idl" href="#dom-intersectionobserver-observationtargets-slot" id="ref-for-dom-intersectionobserver-observationtargets-slot-1">[[ObservationTargets]]</a></code> slot,
return.</p>
       <li data-md="">
        <p>Let <var>intersectionObserverRegistration</var> be
an <code class="idl"><a data-link-type="idl" href="#intersectionobserverregistration" id="ref-for-intersectionobserverregistration-1">IntersectionObserverRegistration</a></code> record
with an <code class="idl"><a data-link-type="idl" href="#dom-intersectionobserverregistration-observer" id="ref-for-dom-intersectionobserverregistration-observer-1">observer</a></code> property set to <var>this</var> and a <code class="idl"><a data-link-type="idl" href="#dom-intersectionobserverregistration-previousthreshold" id="ref-for-dom-intersectionobserverregistration-previousthreshold-1">previousThreshold</a></code> property set to <code>0</code>.</p>
       <li data-md="">
        <p>Append <var>intersectionObserverRegistration</var> to <var>target</var>’s internal <code class="idl"><a data-link-type="idl" href="#dom-element-registeredintersectionobservers-slot" id="ref-for-dom-element-registeredintersectionobservers-slot-1">[[RegisteredIntersectionObservers]]</a></code> slot.</p>
       <li data-md="">
        <p>Add <var>target</var> to <var>this</var>’s internal <code class="idl"><a data-link-type="idl" href="#dom-intersectionobserver-observationtargets-slot" id="ref-for-dom-intersectionobserver-observationtargets-slot-2">[[ObservationTargets]]</a></code> slot.</p>
       <li data-md="">
        <p>Schedule an iteration of the <a data-link-type="dfn" href="https://html.spec.whatwg.org/multipage/webappapis.html#event-loop">event loop</a> in the <code class="idl"><a data-link-type="idl" href="#dom-intersectionobserver-root" id="ref-for-dom-intersectionobserver-root-5">root</a></code>'s <a data-link-type="dfn" href="https://html.spec.whatwg.org/multipage/browsers.html#browsing-context">browsing context</a>.</p>
      </ol>
     <dt data-md="">
      <p><dfn class="dfn-paneled idl-code" data-dfn-for="IntersectionObserver" data-dfn-type="method" data-export="" id="dom-intersectionobserver-unobserve">unobserve(target)</dfn></p>
     <dd data-md="">
      <ol>
       <li data-md="">
        <p>Remove the <code class="idl"><a data-link-type="idl" href="#intersectionobserverregistration" id="ref-for-intersectionobserverregistration-2">IntersectionObserverRegistration</a></code> record
whose <code class="idl"><a data-link-type="idl" href="#dom-intersectionobserverregistration-observer" id="ref-for-dom-intersectionobserverregistration-observer-2">observer</a></code> property is equal to <var>this</var> from <var>target</var>’s internal <code class="idl"><a data-link-type="idl" href="#dom-element-registeredintersectionobservers-slot" id="ref-for-dom-element-registeredintersectionobservers-slot-2">[[RegisteredIntersectionObservers]]</a></code> slot.</p>
       <li data-md="">
        <p>Remove <var>target</var> from <var>this</var>’s internal <code class="idl"><a data-link-type="idl" href="#dom-intersectionobserver-observationtargets-slot" id="ref-for-dom-intersectionobserver-observationtargets-slot-3">[[ObservationTargets]]</a></code> slot.</p>
      </ol>
      <p class="note" role="note">Note: <code class="idl"><a data-link-type="idl" href="https://dom.spec.whatwg.org/#mutationobserver">MutationObserver</a></code> does not implement <code class="idl"><a data-link-type="idl" href="#dom-intersectionobserver-unobserve" id="ref-for-dom-intersectionobserver-unobserve-2">unobserve()</a></code>.
For <code class="idl"><a data-link-type="idl" href="#intersectionobserver" id="ref-for-intersectionobserver-8">IntersectionObserver</a></code>, <code class="idl"><a data-link-type="idl" href="#dom-intersectionobserver-unobserve" id="ref-for-dom-intersectionobserver-unobserve-3">unobserve()</a></code> addresses the
lazy-loading use case. After <var>target</var> becomes visible,
it does not need to be tracked.
It would be more work to either <code class="idl"><a data-link-type="idl" href="#dom-intersectionobserver-disconnect" id="ref-for-dom-intersectionobserver-disconnect-2">disconnect()</a></code> all <var>target</var>s
and <code class="idl"><a data-link-type="idl" href="#dom-intersectionobserver-observe" id="ref-for-dom-intersectionobserver-observe-3">observe()</a></code> the remaining ones,
or create a separate <code class="idl"><a data-link-type="idl" href="#intersectionobserver" id="ref-for-intersectionobserver-9">IntersectionObserver</a></code> for each <var>target</var>.</p>
     <dt data-md="">
      <p><dfn class="dfn-paneled idl-code" data-dfn-for="IntersectionObserver" data-dfn-type="method" data-export="" id="dom-intersectionobserver-disconnect">disconnect()</dfn></p>
     <dd data-md="">
      <p>For each <var>target</var> in <var>this</var>’s internal <code class="idl"><a data-link-type="idl" href="#dom-intersectionobserver-observationtargets-slot" id="ref-for-dom-intersectionobserver-observationtargets-slot-4">[[ObservationTargets]]</a></code> slot:</p>
      <ol>
       <li data-md="">
        <p>Remove the <code class="idl"><a data-link-type="idl" href="#intersectionobserverregistration" id="ref-for-intersectionobserverregistration-3">IntersectionObserverRegistration</a></code> record
whose <code class="idl"><a data-link-type="idl" href="#dom-intersectionobserverregistration-observer" id="ref-for-dom-intersectionobserverregistration-observer-3">observer</a></code> property is equal to <var>this</var> from <var>target</var>’s internal <code class="idl"><a data-link-type="idl" href="#dom-element-registeredintersectionobservers-slot" id="ref-for-dom-element-registeredintersectionobservers-slot-3">[[RegisteredIntersectionObservers]]</a></code> slot.</p>
       <li data-md="">
        <p>Remove <var>target</var> from <var>this</var>’s internal <code class="idl"><a data-link-type="idl" href="#dom-intersectionobserver-observationtargets-slot" id="ref-for-dom-intersectionobserver-observationtargets-slot-5">[[ObservationTargets]]</a></code> slot.</p>
      </ol>
     <dt data-md="">
      <p><dfn class="dfn-paneled idl-code" data-dfn-for="IntersectionObserver" data-dfn-type="method" data-export="" id="dom-intersectionobserver-takerecords">takeRecords()</dfn></p>
     <dd data-md="">
      <ol>
       <li data-md="">
        <p>Let <var>queue</var> be a copy of <var>this</var>’s internal <code class="idl"><a data-link-type="idl" href="#dom-intersectionobserver-queuedentries-slot" id="ref-for-dom-intersectionobserver-queuedentries-slot-1">[[QueuedEntries]]</a></code> slot.</p>
       <li data-md="">
        <p>Clear <var>this</var>’s internal <code class="idl"><a data-link-type="idl" href="#dom-intersectionobserver-queuedentries-slot" id="ref-for-dom-intersectionobserver-queuedentries-slot-2">[[QueuedEntries]]</a></code> slot.</p>
       <li data-md="">
        <p>Return <var>queue</var>.</p>
      </ol>
    </dl>
   </div>
   <div>
    <dl>
     <dt data-md="">
      <p><dfn class="dfn-paneled idl-code" data-dfn-for="IntersectionObserver" data-dfn-type="attribute" data-export="" id="dom-intersectionobserver-root">root</dfn>, <span> of type <a data-link-type="idl-name" href="https://dom.spec.whatwg.org/#element">Element</a>, readonly, nullable</span></p>
     <dd data-md="">
      <p>The root <code class="idl"><a data-link-type="idl" href="https://dom.spec.whatwg.org/#element">Element</a></code> to use for intersection, or <code>null</code> if the
observer uses the <a data-link-type="dfn" href="#intersectionobserver-implicit-root" id="ref-for-intersectionobserver-implicit-root-2">implicit root</a>.</p>
     <dt data-md="">
      <p><dfn class="dfn-paneled idl-code" data-dfn-for="IntersectionObserver" data-dfn-type="attribute" data-export="" id="dom-intersectionobserver-rootmargin">rootMargin</dfn>, <span> of type <a data-link-type="idl-name" href="https://heycam.github.io/webidl/#idl-DOMString">DOMString</a>, readonly</span></p>
     <dd data-md="">
      <p>Offsets applied to the <a data-link-type="dfn" href="#intersectionobserver-intersection-root" id="ref-for-intersectionobserver-intersection-root-4">intersection root’s</a> bounding box,
effectively growing or shrinking the box that is used to calculate intersections.
Note that <code class="idl"><a data-link-type="idl" href="#dom-intersectionobserver-rootmargin" id="ref-for-dom-intersectionobserver-rootmargin-2">rootMargin</a></code> is only applied
for <a data-link-type="dfn" href="#intersectionobserver-target" id="ref-for-intersectionobserver-target-6">targets</a> which belong to the same <a data-link-type="dfn" href="https://html.spec.whatwg.org/multipage/browsers.html#unit-of-related-similar-origin-browsing-contexts">unit of related similar-origin browsing contexts</a> as the <a data-link-type="dfn" href="#intersectionobserver-intersection-root" id="ref-for-intersectionobserver-intersection-root-5">intersection root</a>.</p>
      <p>On getting, return the result of serializing the elements of <code class="idl"><a data-link-type="idl" href="#dom-intersectionobserver-rootmargin-slot" id="ref-for-dom-intersectionobserver-rootmargin-slot-2">[[rootMargin]]</a></code> space-separated, where pixel lengths serialize as the numeric value followed by "px",
and percentages serialize as the numeric value followed by "%".  Note that
this is not guaranteed to be identical to the <var>options</var>.<code class="idl"><a data-link-type="idl" href="#dom-intersectionobserverinit-rootmargin" id="ref-for-dom-intersectionobserverinit-rootmargin-2">rootMargin</a></code> passed to the <code class="idl"><a data-link-type="idl" href="#intersectionobserver" id="ref-for-intersectionobserver-10">IntersectionObserver</a></code> constructor.  If no <code class="idl"><a data-link-type="idl" href="#dom-intersectionobserverinit-rootmargin" id="ref-for-dom-intersectionobserverinit-rootmargin-3">rootMargin</a></code> was passed to the <code class="idl"><a data-link-type="idl" href="#intersectionobserver" id="ref-for-intersectionobserver-11">IntersectionObserver</a></code> constructor, the value of this attribute is "0px 0px 0px 0px".</p>
     <dt data-md="">
      <p><dfn class="dfn-paneled idl-code" data-dfn-for="IntersectionObserver" data-dfn-type="attribute" data-export="" id="dom-intersectionobserver-thresholds">thresholds</dfn>, <span> of type sequence&lt;<a data-link-type="idl-name" href="https://heycam.github.io/webidl/#idl-double">double</a>>, readonly</span></p>
     <dd data-md="">
      <p>A list of thresholds, sorted in increasing numeric order,
where each threshold is a ratio of intersection area to bounding box area
of an observed target.  Notifications for a target are generated when any
of the thresholds are crossed for that target.
If no <var>options</var>.<code class="idl"><a data-link-type="idl" href="#dom-intersectionobserverinit-threshold" id="ref-for-dom-intersectionobserverinit-threshold-2">threshold</a></code> was provided to the <code class="idl"><a data-link-type="idl" href="#intersectionobserver" id="ref-for-intersectionobserver-12">IntersectionObserver</a></code> constructor, the value of this attribute will be [0].</p>
    </dl>
   </div>
   <p>The <dfn class="dfn-paneled" data-dfn-for="IntersectionObserver" data-dfn-type="dfn" data-noexport="" id="intersectionobserver-intersection-root">intersection root</dfn> for an <code class="idl"><a data-link-type="idl" href="#intersectionobserver" id="ref-for-intersectionobserver-13">IntersectionObserver</a></code> is the value of its <code class="idl"><a data-link-type="idl" href="#dom-intersectionobserver-root" id="ref-for-dom-intersectionobserver-root-6">root</a></code> attribute,
or else the <a data-link-type="dfn" href="https://html.spec.whatwg.org/multipage/browsers.html#top-level-browsing-context">top-level browsing context</a>’s <a data-link-type="dfn" href="https://html.spec.whatwg.org/multipage/dom.html#the-document-object">document</a> node
(referred to as the <dfn class="dfn-paneled" data-dfn-for="IntersectionObserver" data-dfn-type="dfn" data-noexport="" id="intersectionobserver-implicit-root">implicit root</dfn>) if
the <code class="idl"><a data-link-type="idl" href="#dom-intersectionobserver-root" id="ref-for-dom-intersectionobserver-root-7">root</a></code> attribute is <code>null</code>.</p>
   <p>The <dfn class="dfn-paneled" data-dfn-for="IntersectionObserver" data-dfn-type="dfn" data-noexport="" id="intersectionobserver-root-intersection-rectangle">root intersection rectangle</dfn> for an <code class="idl"><a data-link-type="idl" href="#intersectionobserver" id="ref-for-intersectionobserver-14">IntersectionObserver</a></code> is the rectangle we’ll use to check against the targets.</p>
   <dl class="switch">
    <dt>If the <a data-link-type="dfn" href="#intersectionobserver-intersection-root" id="ref-for-intersectionobserver-intersection-root-6">intersection root</a> is the <a data-link-type="dfn" href="#intersectionobserver-implicit-root" id="ref-for-intersectionobserver-implicit-root-3">implicit root</a>, 
    <dd>it’s the viewport’s size. 
    <dt>If the <a data-link-type="dfn" href="#intersectionobserver-intersection-root" id="ref-for-intersectionobserver-intersection-root-7">intersection root</a> has an overflow clip, 
    <dd>it’s the element’s <a data-link-type="dfn" href="https://drafts.csswg.org/css-box/#content-area">content area</a>. 
    <dt>Otherwise, 
    <dd>it’s the result of running the <code class="idl"><a data-link-type="idl" href="https://drafts.csswg.org/cssom-view-1/#dom-element-getboundingclientrect">getBoundingClientRect()</a></code> algorithm on the <a data-link-type="dfn" href="#intersectionobserver-intersection-root" id="ref-for-intersectionobserver-intersection-root-8">intersection root</a>. 
   </dl>
   <p>For any <a data-link-type="dfn" href="#intersectionobserver-target" id="ref-for-intersectionobserver-target-7">target</a> which belongs to the same <a data-link-type="dfn" href="https://html.spec.whatwg.org/multipage/browsers.html#unit-of-related-similar-origin-browsing-contexts">unit of related similar-origin browsing contexts</a> as the <a data-link-type="dfn" href="#intersectionobserver-intersection-root" id="ref-for-intersectionobserver-intersection-root-9">intersection root</a>,
the rectangle is then expanded
according to the offsets in the <code class="idl"><a data-link-type="idl" href="#intersectionobserver" id="ref-for-intersectionobserver-15">IntersectionObserver</a></code>’s <code class="idl"><a data-link-type="idl" href="#dom-intersectionobserver-rootmargin-slot" id="ref-for-dom-intersectionobserver-rootmargin-slot-3">[[rootMargin]]</a></code> slot
in a manner similar to CSS’s <a class="property" data-link-type="propdesc" href="https://drafts.csswg.org/css21/box.html#propdef-margin">margin</a> property,
with the four values indicating the amount the top, right, bottom, and left edges, respectively, are offset by,
with positive lengths indicating an outward offset.
Percentages are resolved relative to the width of the undilated rectangle.</p>
   <p class="note" role="note">Note: <code class="idl"><a data-link-type="idl" href="#dom-intersectionobserver-rootmargin" id="ref-for-dom-intersectionobserver-rootmargin-3">rootMargin</a></code> only applies to the <a data-link-type="dfn" href="#intersectionobserver-intersection-root" id="ref-for-intersectionobserver-intersection-root-10">intersection root</a> itself.
If a <a data-link-type="dfn" href="#intersectionobserver-target" id="ref-for-intersectionobserver-target-8">target</a> <code class="idl"><a data-link-type="idl" href="https://dom.spec.whatwg.org/#element">Element</a></code> is clipped by an ancestor other than the <a data-link-type="dfn" href="#intersectionobserver-intersection-root" id="ref-for-intersectionobserver-intersection-root-11">intersection root</a>, that clipping is unaffected by <code class="idl"><a data-link-type="idl" href="#dom-intersectionobserver-rootmargin" id="ref-for-dom-intersectionobserver-rootmargin-4">rootMargin</a></code>.</p>
   <p class="note" role="note">Note: <a data-link-type="dfn" href="#intersectionobserver-root-intersection-rectangle" id="ref-for-intersectionobserver-root-intersection-rectangle-1">Root intersection rectangle</a> is not affected by <a data-link-type="dfn" href="https://drafts.csswg.org/cssom-view-1/#pinch-zoom">pinch zoom</a> and will report the unadjusted <a data-link-type="dfn" href="https://drafts.csswg.org/css-box/#viewport">viewport</a>, consistent with the
intent of pinch zooming (to act like a magnifying glass and NOT change layout.)</p>
   <p>To <dfn class="dfn-paneled" data-dfn-type="dfn" data-noexport="" id="parse-a-root-margin">parse a root margin</dfn> from an input string <var>marginString</var>,
returning either a list of 4 pixel lengths or percentages,
or failure:</p>
   <ol>
    <li data-md="">
     <p><a data-link-type="dfn" href="https://drafts.csswg.org/css-syntax-3/#parse-a-list-of-component-values">Parse a list of component values</a> <var>marginString</var>,
storing the result as <var>tokens</var>.</p>
    <li data-md="">
     <p>Remove all whitespace tokens from <var>tokens</var>.</p>
    <li data-md="">
     <p>If the length of <var>tokens</var> is 0 or greater than 4,
return failure.</p>
    <li data-md="">
     <p>Replace each <var>token</var> in <var>tokens</var>:</p>
     <ul>
      <li data-md="">
       <p>If <var>token</var> is an <a data-link-type="dfn" href="https://drafts.csswg.org/css-values-3/#absolute-length">absolute length</a> <a data-link-type="dfn" href="https://drafts.csswg.org/css-values-3/#dimension">dimension</a> token,
replace it with a an equivalent pixel length.</p>
      <li data-md="">
       <p>If <var>token</var> is a <a class="production css" data-link-type="type" href="https://drafts.csswg.org/css-values-3/#percentage-value">&lt;percentage></a> token,
replace it with an equivalent percentage.</p>
      <li data-md="">
       <p>Otherwise, return failure.</p>
     </ul>
    <li data-md="">
     <p>If there is one element in <var>tokens</var>,
append three duplicates of that element to <var>tokens</var>.
If there is two elements are <var>tokens</var>,
append a duplicate of each element to <var>tokens</var>.
If there are three elements in <var>tokens</var>,
append a duplicate of the second element to <var>tokens</var>.</p>
    <li data-md="">
     <p>Return <var>tokens</var>.</p>
   </ol>
   <h3 class="heading settled" data-level="2.3" id="intersection-observer-entry"><span class="secno">2.3. </span><span class="content"> The IntersectionObserverEntry interface</span><a class="self-link" href="#intersection-observer-entry"></a></h3>
<pre class="idl highlight def">[<dfn class="nv idl-code" data-dfn-for="IntersectionObserverEntry" data-dfn-type="constructor" data-export="" data-lt="IntersectionObserverEntry(intersectionObserverEntryInit)" id="dom-intersectionobserverentry-intersectionobserverentry">Constructor<a class="self-link" href="#dom-intersectionobserverentry-intersectionobserverentry"></a></dfn>(<a class="n" data-link-type="idl-name" href="#dictdef-intersectionobserverentryinit" id="ref-for-dictdef-intersectionobserverentryinit-1">IntersectionObserverEntryInit</a> <dfn class="nv idl-code" data-dfn-for="IntersectionObserverEntry/IntersectionObserverEntry(intersectionObserverEntryInit)" data-dfn-type="argument" data-export="" id="dom-intersectionobserverentry-intersectionobserverentry-intersectionobserverentryinit-intersectionobserverentryinit">intersectionObserverEntryInit<a class="self-link" href="#dom-intersectionobserverentry-intersectionobserverentry-intersectionobserverentryinit-intersectionobserverentryinit"></a></dfn>)]
<span class="kt">interface</span> <dfn class="nv dfn-paneled idl-code" data-dfn-type="interface" data-export="" id="intersectionobserverentry">IntersectionObserverEntry</dfn> {
  <span class="kt">readonly</span> <span class="kt">attribute</span> <a class="n" data-link-type="idl-name" href="http://www.w3.org/TR/hr-time/#domhighrestimestamp">DOMHighResTimeStamp</a> <a class="nv idl-code" data-link-type="attribute" data-readonly="" data-type="DOMHighResTimeStamp" href="#dom-intersectionobserverentry-time" id="ref-for-dom-intersectionobserverentry-time-1">time</a>;
  <span class="kt">readonly</span> <span class="kt">attribute</span> <a class="n" data-link-type="idl-name" href="https://drafts.fxtf.org/geometry-1/#domrectreadonly">DOMRectReadOnly</a> <a class="nv idl-code" data-link-type="attribute" data-readonly="" data-type="DOMRectReadOnly" href="#dom-intersectionobserverentry-rootbounds" id="ref-for-dom-intersectionobserverentry-rootbounds-1">rootBounds</a>;
  <span class="kt">readonly</span> <span class="kt">attribute</span> <a class="n" data-link-type="idl-name" href="https://drafts.fxtf.org/geometry-1/#domrectreadonly">DOMRectReadOnly</a> <a class="nv idl-code" data-link-type="attribute" data-readonly="" data-type="DOMRectReadOnly" href="#dom-intersectionobserverentry-boundingclientrect" id="ref-for-dom-intersectionobserverentry-boundingclientrect-1">boundingClientRect</a>;
  <span class="kt">readonly</span> <span class="kt">attribute</span> <a class="n" data-link-type="idl-name" href="https://drafts.fxtf.org/geometry-1/#domrectreadonly">DOMRectReadOnly</a> <a class="nv idl-code" data-link-type="attribute" data-readonly="" data-type="DOMRectReadOnly" href="#dom-intersectionobserverentry-intersectionrect" id="ref-for-dom-intersectionobserverentry-intersectionrect-1">intersectionRect</a>;
  <span class="kt">readonly</span> <span class="kt">attribute</span> <span class="kt">double</span> <a class="nv idl-code" data-link-type="attribute" data-readonly="" data-type="double" href="#dom-intersectionobserverentry-intersectionratio" id="ref-for-dom-intersectionobserverentry-intersectionratio-1">intersectionRatio</a>;
  <span class="kt">readonly</span> <span class="kt">attribute</span> <a class="n" data-link-type="idl-name" href="https://dom.spec.whatwg.org/#element">Element</a> <a class="nv idl-code" data-link-type="attribute" data-readonly="" data-type="Element" href="#dom-intersectionobserverentry-target" id="ref-for-dom-intersectionobserverentry-target-1">target</a>;
};

<span class="kt">dictionary</span> <dfn class="nv dfn-paneled idl-code" data-dfn-type="dictionary" data-export="" id="dictdef-intersectionobserverentryinit">IntersectionObserverEntryInit</dfn> {
  <span class="kt">required</span> <a class="n" data-link-type="idl-name" href="http://www.w3.org/TR/hr-time/#domhighrestimestamp">DOMHighResTimeStamp</a> <dfn class="nv idl-code" data-dfn-for="IntersectionObserverEntryInit" data-dfn-type="dict-member" data-export="" data-type="DOMHighResTimeStamp " id="dom-intersectionobserverentryinit-time">time<a class="self-link" href="#dom-intersectionobserverentryinit-time"></a></dfn>;
  <span class="kt">required</span> <a class="n" data-link-type="idl-name" href="https://drafts.fxtf.org/geometry-1/#dictdef-domrectinit">DOMRectInit</a> <dfn class="nv idl-code" data-dfn-for="IntersectionObserverEntryInit" data-dfn-type="dict-member" data-export="" data-type="DOMRectInit " id="dom-intersectionobserverentryinit-rootbounds">rootBounds<a class="self-link" href="#dom-intersectionobserverentryinit-rootbounds"></a></dfn>;
  <span class="kt">required</span> <a class="n" data-link-type="idl-name" href="https://drafts.fxtf.org/geometry-1/#dictdef-domrectinit">DOMRectInit</a> <dfn class="nv idl-code" data-dfn-for="IntersectionObserverEntryInit" data-dfn-type="dict-member" data-export="" data-type="DOMRectInit " id="dom-intersectionobserverentryinit-boundingclientrect">boundingClientRect<a class="self-link" href="#dom-intersectionobserverentryinit-boundingclientrect"></a></dfn>;
  <span class="kt">required</span> <a class="n" data-link-type="idl-name" href="https://drafts.fxtf.org/geometry-1/#dictdef-domrectinit">DOMRectInit</a> <dfn class="nv idl-code" data-dfn-for="IntersectionObserverEntryInit" data-dfn-type="dict-member" data-export="" data-type="DOMRectInit " id="dom-intersectionobserverentryinit-intersectionrect">intersectionRect<a class="self-link" href="#dom-intersectionobserverentryinit-intersectionrect"></a></dfn>;
  <span class="kt">required</span> <span class="kt">double</span> <dfn class="nv idl-code" data-dfn-for="IntersectionObserverEntryInit" data-dfn-type="dict-member" data-export="" data-type="double " id="dom-intersectionobserverentryinit-intersectionratio">intersectionRatio<a class="self-link" href="#dom-intersectionobserverentryinit-intersectionratio"></a></dfn>;
  <span class="kt">required</span> <a class="n" data-link-type="idl-name" href="https://dom.spec.whatwg.org/#element">Element</a> <dfn class="nv idl-code" data-dfn-for="IntersectionObserverEntryInit" data-dfn-type="dict-member" data-export="" data-type="Element " id="dom-intersectionobserverentryinit-target">target<a class="self-link" href="#dom-intersectionobserverentryinit-target"></a></dfn>;
};
</pre>
   <div>
    <dl>
     <dt data-md="">
      <p><dfn class="dfn-paneled idl-code" data-dfn-for="IntersectionObserverEntry" data-dfn-type="attribute" data-export="" id="dom-intersectionobserverentry-boundingclientrect">boundingClientRect</dfn>, <span> of type <a data-link-type="idl-name" href="https://drafts.fxtf.org/geometry-1/#domrectreadonly">DOMRectReadOnly</a>, readonly</span></p>
     <dd data-md="">
      <p>A <code class="idl"><a data-link-type="idl" href="https://drafts.fxtf.org/geometry-1/#domrectreadonly">DOMRectReadOnly</a></code> obtained by running the <code class="idl"><a data-link-type="idl" href="https://drafts.csswg.org/cssom-view-1/#dom-element-getboundingclientrect">getBoundingClientRect()</a></code> algorithm
on the <code class="idl"><a data-link-type="idl" href="#dom-intersectionobserverentry-target" id="ref-for-dom-intersectionobserverentry-target-2">target</a></code>.</p>
     <dt data-md="">
      <p><dfn class="dfn-paneled idl-code" data-dfn-for="IntersectionObserverEntry" data-dfn-type="attribute" data-export="" id="dom-intersectionobserverentry-intersectionrect">intersectionRect</dfn>, <span> of type <a data-link-type="idl-name" href="https://drafts.fxtf.org/geometry-1/#domrectreadonly">DOMRectReadOnly</a>, readonly</span></p>
     <dd data-md="">
      <p><code class="idl"><a data-link-type="idl" href="#dom-intersectionobserverentry-boundingclientrect" id="ref-for-dom-intersectionobserverentry-boundingclientrect-2">boundingClientRect</a></code>, intersected by
each of <code class="idl"><a data-link-type="idl" href="#dom-intersectionobserverentry-target" id="ref-for-dom-intersectionobserverentry-target-3">target</a></code>'s ancestors' clip
rects (up to but not including <code class="idl"><a data-link-type="idl" href="#dom-intersectionobserver-root" id="ref-for-dom-intersectionobserver-root-8">root</a></code>),
intersected with the <a data-link-type="dfn" href="#intersectionobserver-root-intersection-rectangle" id="ref-for-intersectionobserver-root-intersection-rectangle-2">root intersection rectangle</a>.
This value represents the portion of <code class="idl"><a data-link-type="idl" href="#dom-intersectionobserverentry-target" id="ref-for-dom-intersectionobserverentry-target-4">target</a></code> actually visible
within the <a data-link-type="dfn" href="#intersectionobserver-root-intersection-rectangle" id="ref-for-intersectionobserver-root-intersection-rectangle-3">root intersection rectangle</a>.</p>
     <dt data-md="">
      <p><dfn class="dfn-paneled idl-code" data-dfn-for="IntersectionObserverEntry" data-dfn-type="attribute" data-export="" id="dom-intersectionobserverentry-intersectionratio">intersectionRatio</dfn>, <span> of type <a data-link-type="idl-name" href="https://heycam.github.io/webidl/#idl-double">double</a>, readonly</span></p>
     <dd data-md="">
      <p>Ratio of <code class="idl"><a data-link-type="idl" href="#dom-intersectionobserverentry-intersectionrect" id="ref-for-dom-intersectionobserverentry-intersectionrect-2">intersectionRect</a></code> area to <code class="idl"><a data-link-type="idl" href="#dom-intersectionobserverentry-boundingclientrect" id="ref-for-dom-intersectionobserverentry-boundingclientrect-3">boundingClientRect</a></code> area.</p>
     <dt data-md="">
      <p><dfn class="dfn-paneled idl-code" data-dfn-for="IntersectionObserverEntry" data-dfn-type="attribute" data-export="" id="dom-intersectionobserverentry-rootbounds">rootBounds</dfn>, <span> of type <a data-link-type="idl-name" href="https://drafts.fxtf.org/geometry-1/#domrectreadonly">DOMRectReadOnly</a>, readonly</span></p>
     <dd data-md="">
      <p>If <code class="idl"><a data-link-type="idl" href="#dom-intersectionobserverentry-target" id="ref-for-dom-intersectionobserverentry-target-5">target</a></code> belongs to the same <a data-link-type="dfn" href="https://html.spec.whatwg.org/multipage/browsers.html#unit-of-related-similar-origin-browsing-contexts">unit of related similar-origin browsing contexts</a> as the <a data-link-type="dfn" href="#intersectionobserver-intersection-root" id="ref-for-intersectionobserver-intersection-root-12">intersection root</a>,
this will be the <a data-link-type="dfn" href="#intersectionobserver-root-intersection-rectangle" id="ref-for-intersectionobserver-root-intersection-rectangle-4">root intersection rectangle</a>.
Otherwise, this will be <code>null</code>.
Note that if the target is in a different <a data-link-type="dfn" href="https://html.spec.whatwg.org/multipage/browsers.html#browsing-context">browsing context</a> than the <a data-link-type="dfn" href="#intersectionobserver-intersection-root" id="ref-for-intersectionobserver-intersection-root-13">intersection root</a>,
this will be in a different coordinate system
than <code class="idl"><a data-link-type="idl" href="#dom-intersectionobserverentry-boundingclientrect" id="ref-for-dom-intersectionobserverentry-boundingclientrect-4">boundingClientRect</a></code> and <code class="idl"><a data-link-type="idl" href="#dom-intersectionobserverentry-intersectionrect" id="ref-for-dom-intersectionobserverentry-intersectionrect-3">intersectionRect</a></code>.</p>
     <dt data-md="">
      <p><dfn class="dfn-paneled idl-code" data-dfn-for="IntersectionObserverEntry" data-dfn-type="attribute" data-export="" id="dom-intersectionobserverentry-target">target</dfn>, <span> of type <a data-link-type="idl-name" href="https://dom.spec.whatwg.org/#element">Element</a>, readonly</span></p>
     <dd data-md="">
      <p>The <code class="idl"><a data-link-type="idl" href="https://dom.spec.whatwg.org/#element">Element</a></code> whose intersection with the <a data-link-type="dfn" href="#intersectionobserver-intersection-root" id="ref-for-intersectionobserver-intersection-root-14">intersection root</a> changed.</p>
     <dt data-md="">
      <p><dfn class="dfn-paneled idl-code" data-dfn-for="IntersectionObserverEntry" data-dfn-type="attribute" data-export="" id="dom-intersectionobserverentry-time">time</dfn>, <span> of type <a data-link-type="idl-name" href="http://www.w3.org/TR/hr-time/#domhighrestimestamp">DOMHighResTimeStamp</a>, readonly</span></p>
     <dd data-md="">
      <p>The attribute must return a <code class="idl"><a data-link-type="idl" href="http://www.w3.org/TR/hr-time/#domhighrestimestamp">DOMHighResTimeStamp</a></code> that corresponds to the time the intersection was recorded, relative to the <a data-link-type="dfn" href="http://www.w3.org/TR/hr-time/#time-origin">time origin</a> of the global object associated with the IntersectionObserver instance
that generated the notification.</p>
    </dl>
   </div>
   <h3 class="heading settled" data-level="2.4" id="intersection-observer-init"><span class="secno">2.4. </span><span class="content"> The IntersectionObserverInit dictionary</span><a class="self-link" href="#intersection-observer-init"></a></h3>
<pre class="idl highlight def"><span class="kt">dictionary</span> <dfn class="nv dfn-paneled idl-code" data-dfn-type="dictionary" data-export="" id="dictdef-intersectionobserverinit">IntersectionObserverInit</dfn> {
  <a class="n" data-link-type="idl-name" href="https://dom.spec.whatwg.org/#element">Element</a>?  <a class="nv idl-code" data-default="null" data-link-type="dict-member" data-type="Element?  " href="#dom-intersectionobserverinit-root" id="ref-for-dom-intersectionobserverinit-root-1">root</a> = <span class="kt">null</span>;
  <span class="kt">DOMString</span> <a class="nv idl-code" data-default="&quot;0px&quot;" data-link-type="dict-member" data-type="DOMString " href="#dom-intersectionobserverinit-rootmargin" id="ref-for-dom-intersectionobserverinit-rootmargin-4">rootMargin</a> = "0px";
  (<span class="kt">double</span> <span class="kt">or</span> <span class="kt">sequence</span>&lt;<span class="kt">double</span>>) <a class="nv idl-code" data-default="0" data-link-type="dict-member" data-type="(double or sequence<double>) " href="#dom-intersectionobserverinit-threshold" id="ref-for-dom-intersectionobserverinit-threshold-3">threshold</a> = 0;
};
</pre>
   <div>
    <dl>
     <dt data-md="">
      <p><dfn class="dfn-paneled idl-code" data-dfn-for="IntersectionObserverInit" data-dfn-type="dict-member" data-export="" id="dom-intersectionobserverinit-root">root</dfn>, <span> of type <a data-link-type="idl-name" href="https://dom.spec.whatwg.org/#element">Element</a>, nullable, defaulting to <code>null</code></span></p>
     <dd data-md="">
      <p>The <var>root</var> to use for intersection.
If not provided, use the <a data-link-type="dfn" href="#intersectionobserver-implicit-root" id="ref-for-intersectionobserver-implicit-root-4">implicit root</a>.</p>
     <dt data-md="">
      <p><dfn class="dfn-paneled idl-code" data-dfn-for="IntersectionObserverInit" data-dfn-type="dict-member" data-export="" id="dom-intersectionobserverinit-rootmargin">rootMargin</dfn>, <span> of type <a data-link-type="idl-name" href="https://heycam.github.io/webidl/#idl-DOMString">DOMString</a>, defaulting to <code>"0px"</code></span></p>
     <dd data-md="">
      <p>Similar to the CSS <a class="property" data-link-type="propdesc" href="https://drafts.csswg.org/css21/box.html#propdef-margin">margin</a> property,
this is a string of 1-4 components,
each either an <a data-link-type="dfn" href="https://drafts.csswg.org/css-values-3/#absolute-length">absolute length</a> or a percentage.</p>
<pre class="example highlight" id="example-825b82c7"><a class="self-link" href="#example-825b82c7"></a><span class="s2">"5px"</span>                <span class="c1">// all margins set to 5px
</span><span class="s2">"5px 10px"</span>           <span class="c1">// top &amp; bottom = 5px, right &amp; left = 10px
</span><span class="s2">"-10px 5px 8px"</span>      <span class="c1">// top = -10px, right &amp; left = 5px, bottom = 8px
</span><span class="s2">"-10px -5px 5px 8px"</span> <span class="c1">// top = -10px, right = -5px, bottom = 5px, left = 8px
</span></pre>
     <dt data-md="">
      <p><dfn class="dfn-paneled idl-code" data-dfn-for="IntersectionObserverInit" data-dfn-type="dict-member" data-export="" id="dom-intersectionobserverinit-threshold">threshold</dfn>, <span> of type <code class="idl-code">(double or sequence&lt;double>)</code>, defaulting to <code>0</code></span></p>
     <dd data-md="">
      <p>List of threshold(s) at which to trigger callback.
callback will be invoked when intersectionRect’s area changes from
greater than or equal to any threshold to less than that threshold,
and vice versa.</p>
      <p>Threshold values must be in the range of [0, 1.0] and represent a
percentage of the area of the rectangle produced
by running the <code class="idl"><a data-link-type="idl" href="https://drafts.csswg.org/cssom-view-1/#dom-element-getboundingclientrect">getBoundingClientRect()</a></code> algorithm
on the <a data-link-type="dfn" href="#intersectionobserver-target" id="ref-for-intersectionobserver-target-9">target</a>.</p>
      <p class="note" role="note">Note: 0.0 is effectively "any non-zero number of pixels".</p>
    </dl>
   </div>
   <h2 class="heading settled dfn-paneled" data-dfn-type="dfn" data-level="3" data-lt="Processing Model" data-noexport="" id="intersection-observer-processing-model"><span class="secno">3. </span><span class="content"> Processing Model</span></h2>
   <p>This section outlines the steps the user agent must take when implementing
the <a data-link-type="dfn" href="#intersection-observer" id="ref-for-intersection-observer-1">Intersection Observer</a> API.</p>
   <h3 class="heading settled" data-level="3.1" id="defines"><span class="secno">3.1. </span><span class="content"> Internal Slot Definitions</span><a class="self-link" href="#defines"></a></h3>
   <h4 class="heading settled" data-level="3.1.1" id="document-defines"><span class="secno">3.1.1. </span><span class="content"> Document</span><a class="self-link" href="#document-defines"></a></h4>
   <p>Each <a data-link-type="dfn" href="https://html.spec.whatwg.org/multipage/dom.html#the-document-object">Document</a> has an <dfn class="dfn-paneled" data-dfn-for="Document" data-dfn-type="dfn" data-noexport="" id="document-intersectionobservertaskqueued">IntersectionObserverTaskQueued</dfn> flag
which is initialized to false.</p>
   <h4 class="heading settled" data-level="3.1.2" id="element-private-slots"><span class="secno">3.1.2. </span><span class="content"> Element</span><a class="self-link" href="#element-private-slots"></a></h4>
   <p><code class="idl"><a data-link-type="idl" href="https://dom.spec.whatwg.org/#element">Element</a></code> objects have an internal <dfn class="dfn-paneled idl-code" data-dfn-for="Element" data-dfn-type="attribute" data-export="" id="dom-element-registeredintersectionobservers-slot">[[RegisteredIntersectionObservers]]</dfn> slot,
which is initialized to an empty list.
This list holds <dfn class="dfn-paneled idl-code" data-dfn-type="interface" data-export="" id="intersectionobserverregistration">IntersectionObserverRegistration</dfn> records,
which have an <dfn class="dfn-paneled idl-code" data-dfn-for="IntersectionObserverRegistration" data-dfn-type="attribute" data-export="" id="dom-intersectionobserverregistration-observer">observer</dfn> property
holding an <code class="idl"><a data-link-type="idl" href="#intersectionobserver" id="ref-for-intersectionobserver-16">IntersectionObserver</a></code> and a <dfn class="dfn-paneled idl-code" data-dfn-for="IntersectionObserverRegistration" data-dfn-type="attribute" data-export="" id="dom-intersectionobserverregistration-previousthreshold">previousThreshold</dfn> property
holding a number between 0 and the length of the observer’s <code class="idl"><a data-link-type="idl" href="#dom-intersectionobserver-thresholds" id="ref-for-dom-intersectionobserver-thresholds-2">thresholds</a></code> property (inclusive).</p>
   <h4 class="heading settled" data-level="3.1.3" id="intersection-observer-private-slots"><span class="secno">3.1.3. </span><span class="content"> IntersectionObserver</span><a class="self-link" href="#intersection-observer-private-slots"></a></h4>
   <p><code class="idl"><a data-link-type="idl" href="#intersectionobserver" id="ref-for-intersectionobserver-17">IntersectionObserver</a></code> objects have internal <dfn class="dfn-paneled idl-code" data-dfn-for="IntersectionObserver" data-dfn-type="attribute" data-export="" id="dom-intersectionobserver-queuedentries-slot">[[QueuedEntries]]</dfn> and <dfn class="dfn-paneled idl-code" data-dfn-for="IntersectionObserver" data-dfn-type="attribute" data-export="" id="dom-intersectionobserver-observationtargets-slot">[[ObservationTargets]]</dfn> slots,
which are initialized to empty lists and an internal <dfn class="dfn-paneled idl-code" data-dfn-for="IntersectionObserver" data-dfn-type="attribute" data-export="" id="dom-intersectionobserver-callback-slot">[[callback]]</dfn> slot
which is initialized by <code class="idl"><a data-link-type="idl" href="#dom-intersectionobserver-intersectionobserver" id="ref-for-dom-intersectionobserver-intersectionobserver-2">IntersectionObserver(callback, options)</a></code>.
They also have an internal <dfn class="dfn-paneled idl-code" data-dfn-for="IntersectionObserver" data-dfn-type="attribute" data-export="" id="dom-intersectionobserver-rootmargin-slot">[[rootMargin]]</dfn> slot
which is a list of four pixel lengths or percentages.</p>
   <h3 class="heading settled" data-level="3.2" id="algorithms"><span class="secno">3.2. </span><span class="content"> Algorithms</span><a class="self-link" href="#algorithms"></a></h3>
   <h4 class="heading settled" data-level="3.2.1" id="queue-intersection-observer-task"><span class="secno">3.2.1. </span><span class="content"> Queue an Intersection Observer Task</span><a class="self-link" href="#queue-intersection-observer-task"></a></h4>
   <p>To <dfn class="dfn-paneled" data-dfn-type="dfn" data-noexport="" id="queue-an-intersection-observer-task">queue an intersection observer task</dfn> for a <a data-link-type="dfn" href="https://html.spec.whatwg.org/multipage/dom.html#the-document-object">Document</a> <var>document</var>,
run these steps:</p>
   <ol>
    <li data-md="">
     <p>If <var>document</var>’s <a data-link-type="dfn" href="#document-intersectionobservertaskqueued" id="ref-for-document-intersectionobservertaskqueued-1">IntersectionObserverTaskQueued</a> flag is set to true,
return.</p>
    <li data-md="">
     <p>Set <var>document</var>’s <a data-link-type="dfn" href="#document-intersectionobservertaskqueued" id="ref-for-document-intersectionobservertaskqueued-2">IntersectionObserverTaskQueued</a> flag to true.</p>
    <li data-md="">
     <p><a data-link-type="dfn" href="https://html.spec.whatwg.org/multipage/webappapis.html#queue-a-task">Queue a task</a> to the <a data-link-type="dfn" href="https://html.spec.whatwg.org/multipage/dom.html#the-document-object">document</a>’s <a data-link-type="dfn" href="https://html.spec.whatwg.org/multipage/webappapis.html#event-loop">event loop</a> to <a data-link-type="dfn" href="#notify-intersection-observers" id="ref-for-notify-intersection-observers-1">notify intersection observers</a>.</p>
   </ol>
   <h4 class="heading settled" data-level="3.2.2" id="notify-intersection-observers-algo"><span class="secno">3.2.2. </span><span class="content"> Notify Intersection Observers</span><a class="self-link" href="#notify-intersection-observers-algo"></a></h4>
   <p>To <dfn class="dfn-paneled" data-dfn-type="dfn" data-noexport="" id="notify-intersection-observers">notify intersection observers</dfn> for a <a data-link-type="dfn" href="https://html.spec.whatwg.org/multipage/dom.html#the-document-object">Document</a> <var>document</var>,
run these steps:</p>
   <ol>
    <li data-md="">
     <p>Set <var>document</var>’s <a data-link-type="dfn" href="#document-intersectionobservertaskqueued" id="ref-for-document-intersectionobservertaskqueued-3">IntersectionObserverTaskQueued</a> flag to false.</p>
    <li data-md="">
     <p>Let <var>notify list</var> be a list of all <code class="idl"><a data-link-type="idl" href="#intersectionobserver" id="ref-for-intersectionobserver-18">IntersectionObserver</a></code>s
whose <code class="idl"><a data-link-type="idl" href="#dom-intersectionobserver-root" id="ref-for-dom-intersectionobserver-root-9">root</a></code> is in the DOM tree of <var>document</var>.</p>
    <li data-md="">
     <p>For each <code class="idl"><a data-link-type="idl" href="#intersectionobserver" id="ref-for-intersectionobserver-19">IntersectionObserver</a></code> object <var>observer</var> in <var>notify list</var>,
run these steps:</p>
     <ol>
      <li data-md="">
       <p>If <var>observer</var>’s internal <code class="idl"><a data-link-type="idl" href="#dom-intersectionobserver-queuedentries-slot" id="ref-for-dom-intersectionobserver-queuedentries-slot-3">[[QueuedEntries]]</a></code> slot is empty,
continue.</p>
      <li data-md="">
       <p>Let <var>queue</var> be a copy of <var>observer</var>’s internal <code class="idl"><a data-link-type="idl" href="#dom-intersectionobserver-queuedentries-slot" id="ref-for-dom-intersectionobserver-queuedentries-slot-4">[[QueuedEntries]]</a></code> slot.</p>
      <li data-md="">
       <p>Clear <var>observer</var>’s internal <code class="idl"><a data-link-type="idl" href="#dom-intersectionobserver-queuedentries-slot" id="ref-for-dom-intersectionobserver-queuedentries-slot-5">[[QueuedEntries]]</a></code> slot.</p>
      <li data-md="">
       <p>Invoke <var>callback</var> with <var>queue</var> as the first argument and <var>observer</var> as the second argument and <a data-link-type="dfn" href="https://html.spec.whatwg.org/multipage/infrastructure.html#dfn-callback-this-value">callback this value</a>.
If this throws an exception, <a data-link-type="dfn" href="https://html.spec.whatwg.org/multipage/webappapis.html#report-the-exception">report the exception</a>.</p>
     </ol>
   </ol>
   <h4 class="heading settled" data-level="3.2.3" id="queue-intersection-observer-entry-algo"><span class="secno">3.2.3. </span><span class="content"> Queue an IntersectionObserverEntry</span><a class="self-link" href="#queue-intersection-observer-entry-algo"></a></h4>
   <p>To <dfn class="dfn-paneled" data-dfn-type="dfn" data-noexport="" id="queue-an-intersectionobserverentry">queue an IntersectionObserverEntry</dfn> for an <code class="idl"><a data-link-type="idl" href="#intersectionobserver" id="ref-for-intersectionobserver-20">IntersectionObserver</a></code> <var>observer</var>, given a <a data-link-type="dfn" href="https://html.spec.whatwg.org/multipage/dom.html#the-document-object">Document</a> <var>document</var>; <code class="idl"><a data-link-type="idl" href="http://www.w3.org/TR/hr-time/#domhighrestimestamp">DOMHighResTimeStamp</a></code> <var>time</var>; <code class="idl"><a data-link-type="idl" href="https://drafts.fxtf.org/geometry-1/#domrect">DOMRect</a></code>s <var>rootBounds</var>, <var>boundingClientRect</var>, and <var>intersectionRect</var>;
and an <code class="idl"><a data-link-type="idl" href="https://dom.spec.whatwg.org/#element">Element</a></code> <var>target</var>;
run these steps:</p>
   <ol>
    <li data-md="">
     <p>Construct an <code class="idl"><a data-link-type="idl" href="#intersectionobserverentry" id="ref-for-intersectionobserverentry-3">IntersectionObserverEntry</a></code>, passing in <var>time</var>, <var>rootBounds</var>, <var>boundingClientRect</var>, <var>intersectionRect</var> and <var>target</var>.</p>
    <li data-md="">
     <p>Append it to <var>observer</var>’s internal <code class="idl"><a data-link-type="idl" href="#dom-intersectionobserver-queuedentries-slot" id="ref-for-dom-intersectionobserver-queuedentries-slot-6">[[QueuedEntries]]</a></code> slot.</p>
    <li data-md="">
     <p><a data-link-type="dfn" href="#queue-an-intersection-observer-task" id="ref-for-queue-an-intersection-observer-task-1">Queue an intersection observer task</a> for <var>document</var>.</p>
   </ol>
   <h4 class="heading settled" data-level="3.2.4" id="calculate-intersection-rect-algo"><span class="secno">3.2.4. </span><span class="content"> Compute the Intersection of a Target Element and the Root</span><a class="self-link" href="#calculate-intersection-rect-algo"></a></h4>
   <p>To <dfn class="dfn-paneled" data-dfn-type="dfn" data-noexport="" id="compute-the-intersection">compute the intersection</dfn> between a <a data-link-type="dfn" href="#intersectionobserver-target" id="ref-for-intersectionobserver-target-10">target</a> and the observer’s <a data-link-type="dfn" href="#intersectionobserver-intersection-root" id="ref-for-intersectionobserver-intersection-root-15">intersection root</a>,
run these steps:</p>
   <ol>
    <li data-md="">
     <p>Let <var>intersectionRect</var> be the result of running the <code class="idl"><a data-link-type="idl" href="https://drafts.csswg.org/cssom-view-1/#dom-element-getboundingclientrect">getBoundingClientRect()</a></code> algorithm on the <a data-link-type="dfn" href="#intersectionobserver-target" id="ref-for-intersectionobserver-target-11">target</a>.</p>
    <li data-md="">
     <p>Let <var>container</var> be the <a data-link-type="dfn" href="https://drafts.csswg.org/css-box/#containing-block">containing block</a> of the <a data-link-type="dfn" href="#intersectionobserver-target" id="ref-for-intersectionobserver-target-12">target</a>.</p>
    <li data-md="">
     <p>While <var>container</var> is not the <a data-link-type="dfn" href="#intersectionobserver-intersection-root" id="ref-for-intersectionobserver-intersection-root-16">intersection root</a>:</p>
     <ol>
      <li data-md="">
       <p>Map <var>intersectionRect</var> to the coordinate space of <var>container</var>.</p>
      <li data-md="">
       <p>If <var>container</var> has overflow clipping or a css <a data-link-type="dfn" href="http://www.w3.org/TR/css-masking-1/#propdef-clip-path">clip-path</a> property,
update <var>intersectionRect</var> by applying <var>container</var>’s clip.</p>
      <li data-md="">
       <p>If <var>container</var> is the root element of a <a data-link-type="dfn" href="https://html.spec.whatwg.org/multipage/browsers.html#nested-browsing-contexts">nested browsing context</a>,
update <var>container</var> to be the <a data-link-type="dfn" href="https://html.spec.whatwg.org/multipage/browsers.html#browsing-context-container">browsing context container</a> of <var>container</var>,
and update <var>intersectionRect</var> by clipping to the <a data-link-type="dfn" href="https://drafts.csswg.org/css-box/#viewport">viewport</a> of the <a data-link-type="dfn" href="https://html.spec.whatwg.org/multipage/browsers.html#nested-browsing-contexts">nested browsing context</a>.
Otherwise, update <var>container</var> to be the <a data-link-type="dfn" href="https://drafts.csswg.org/css-box/#containing-block">containing block</a> of <var>container</var>.</p>
     </ol>
    <li data-md="">
     <p>Map <var>intersectionRect</var> to the coordinate space of the <a data-link-type="dfn" href="#intersectionobserver-intersection-root" id="ref-for-intersectionobserver-intersection-root-17">intersection root</a>.</p>
    <li data-md="">
     <p>Update <var>intersectionRect</var> by intersecting it with the <a data-link-type="dfn" href="#intersectionobserver-root-intersection-rectangle" id="ref-for-intersectionobserver-root-intersection-rectangle-5">root intersection rectangle</a>.</p>
    <li data-md="">
     <p>Map <var>intersectionRect</var> to the coordinate space of the viewport of the <a data-link-type="dfn" href="https://html.spec.whatwg.org/multipage/dom.html#the-document-object">Document</a> containing the <a data-link-type="dfn" href="#intersectionobserver-target" id="ref-for-intersectionobserver-target-13">target</a>.</p>
   </ol>
   <h4 class="heading settled" data-level="3.2.5" id="update-intersection-observations-algo"><span class="secno">3.2.5. </span><span class="content"> Run the Update Intersection Observations Steps</span><a class="self-link" href="#update-intersection-observations-algo"></a></h4>
   <p>To <dfn class="dfn-paneled" data-dfn-type="dfn" data-noexport="" id="run-the-update-intersection-observations-steps">run the update intersection observations steps</dfn> for a <a data-link-type="dfn" href="https://html.spec.whatwg.org/multipage/dom.html#the-document-object">Document</a> <var>document</var> given a timestamp <var>time</var>, run these steps:</p>
   <ol>
    <li data-md="">
     <p>Let <var>observer list</var> be a list of all <code class="idl"><a data-link-type="idl" href="#intersectionobserver" id="ref-for-intersectionobserver-21">IntersectionObserver</a></code>s
whose <code class="idl"><a data-link-type="idl" href="#dom-intersectionobserver-root" id="ref-for-dom-intersectionobserver-root-10">root</a></code> is in the DOM tree of <var>document</var>.</p>
    <li data-md="">
     <p>For each <var>observer</var> in <var>observer list</var>:</p>
     <ol>
      <li data-md="">
       <p>Let <var>rootBounds</var> be <var>observer</var>’s <a data-link-type="dfn" href="#intersectionobserver-root-intersection-rectangle" id="ref-for-intersectionobserver-root-intersection-rectangle-6">root intersection rectangle</a>.</p>
      <li data-md="">
       <p>For each <var>target</var> in <var>observer</var>’s internal <code class="idl"><a data-link-type="idl" href="#dom-intersectionobserver-observationtargets-slot" id="ref-for-dom-intersectionobserver-observationtargets-slot-6">[[ObservationTargets]]</a></code> slot, processed in the same order that <code class="idl"><a data-link-type="idl" href="#dom-intersectionobserver-observe" id="ref-for-dom-intersectionobserver-observe-4">observe()</a></code> was called on each <var>target</var>:</p>
       <ol>
        <li data-md="">
         <p>If the <a data-link-type="dfn" href="#intersectionobserver-intersection-root" id="ref-for-intersectionobserver-intersection-root-18">intersection root</a> is not the <a data-link-type="dfn" href="#intersectionobserver-implicit-root" id="ref-for-intersectionobserver-implicit-root-5">implicit root</a> and <var>target</var> is not a descendant of the <a data-link-type="dfn" href="#intersectionobserver-intersection-root" id="ref-for-intersectionobserver-intersection-root-19">intersection root</a> in the <a data-link-type="dfn" href="https://drafts.csswg.org/css-display/#containing-block-chain">containing block chain</a>,
skip further processing for <var>target</var>.</p>
        <li data-md="">
         <p>If the <a data-link-type="dfn" href="#intersectionobserver-intersection-root" id="ref-for-intersectionobserver-intersection-root-20">intersection root</a> is not the <a data-link-type="dfn" href="#intersectionobserver-implicit-root" id="ref-for-intersectionobserver-implicit-root-6">implicit root</a>,
and <var>target</var> is not in the same <a data-link-type="dfn" href="https://html.spec.whatwg.org/multipage/dom.html#the-document-object">Document</a> as the <a data-link-type="dfn" href="#intersectionobserver-intersection-root" id="ref-for-intersectionobserver-intersection-root-21">intersection root</a>,
skip further processing for <var>target</var>.</p>
        <li data-md="">
         <p>Let <var>targetRect</var> be a <code class="idl"><a data-link-type="idl" href="https://drafts.fxtf.org/geometry-1/#domrectreadonly">DOMRectReadOnly</a></code> obtained
by running the <code class="idl"><a data-link-type="idl" href="https://drafts.csswg.org/cssom-view-1/#dom-element-getboundingclientrect">getBoundingClientRect()</a></code> algorithm on <var>target</var>.</p>
        <li data-md="">
         <p>Let <var>intersectionRect</var> be the result of running the <a data-link-type="dfn" href="#compute-the-intersection" id="ref-for-compute-the-intersection-1">compute the intersection</a> algorithm on <var>target</var>.</p>
        <li data-md="">
         <p>Let <var>targetArea</var> be <var>targetRect</var>’s area.</p>
        <li data-md="">
         <p>Let <var>intersectionArea</var> be <var>intersectionRect</var>’s area.</p>
        <li data-md="">
         <p>Let <var>intersectionRatio</var> be <var>intersectionArea</var> divided by <var>targetArea</var> if <var>targetArea</var> is non-zero,
and <code>0</code> otherwise.</p>
        <li data-md="">
         <p>If <var>intersectionRatio</var> is equal to <code>0</code>,
let <var>threshold</var> be <code>0</code>.
If <var>intersectionRatio</var> is equal to <code>1</code>,
let <var>threshold</var> be the length of <var>observer</var>.<code class="idl"><a data-link-type="idl" href="#dom-intersectionobserver-thresholds" id="ref-for-dom-intersectionobserver-thresholds-3">thresholds</a></code>.
Otherwise, let <var>threshold</var> be the index of the first entry in <var>observer</var>.<code class="idl"><a data-link-type="idl" href="#dom-intersectionobserver-thresholds" id="ref-for-dom-intersectionobserver-thresholds-4">thresholds</a></code> whose value is greater than <var>intersectionRatio</var>.</p>
        <li data-md="">
         <p>Let <var>intersectionObserverRegistration</var> be the <code class="idl"><a data-link-type="idl" href="#intersectionobserverregistration" id="ref-for-intersectionobserverregistration-4">IntersectionObserverRegistration</a></code> record
in <var>target</var>’s internal <code class="idl"><a data-link-type="idl" href="#dom-element-registeredintersectionobservers-slot" id="ref-for-dom-element-registeredintersectionobservers-slot-4">[[RegisteredIntersectionObservers]]</a></code> slot
whose <code class="idl"><a data-link-type="idl" href="#dom-intersectionobserverregistration-observer" id="ref-for-dom-intersectionobserverregistration-observer-4">observer</a></code> property is equal to <var>observer</var>.</p>
        <li data-md="">
         <p>Let <var>previousThreshold</var> be set to <var>intersectionObserverRegistration</var>’s <code class="idl"><a data-link-type="idl" href="#dom-intersectionobserverregistration-previousthreshold" id="ref-for-dom-intersectionobserverregistration-previousthreshold-2">previousThreshold</a></code> property.</p>
        <li data-md="">
         <p>If <var>threshold</var> does not equal <var>previousThreshold</var>, <a data-link-type="dfn" href="#queue-an-intersectionobserverentry" id="ref-for-queue-an-intersectionobserverentry-1">queue an IntersectionObserverEntry</a>,
passing in <var>observer</var>, <var>time</var>, <var>rootBounds</var>, <var>boundingClientRect</var>, <var>intersectionRect</var> and <var>target</var>.</p>
        <li data-md="">
         <p>Assign <var>threshold</var> to <var>intersectionObserverRegistration</var>’s <code class="idl"><a data-link-type="idl" href="#dom-intersectionobserverregistration-previousthreshold" id="ref-for-dom-intersectionobserverregistration-previousthreshold-3">previousThreshold</a></code> property.</p>
       </ol>
     </ol>
   </ol>
   <h3 class="heading settled" data-level="3.3" id="lifetime"><span class="secno">3.3. </span><span class="content"> IntersectionObserver Lifetime</span><a class="self-link" href="#lifetime"></a></h3>
   <p>An <code class="idl"><a data-link-type="idl" href="#intersectionobserver" id="ref-for-intersectionobserver-22">IntersectionObserver</a></code> will remain alive until both of these conditions hold:</p>
   <ul>
    <li>There are no scripting references to the observer.
    <li>The observer is not observing any targets. 
   </ul>
   <p>An <code class="idl"><a data-link-type="idl" href="#intersectionobserver" id="ref-for-intersectionobserver-23">IntersectionObserver</a></code> will continue observing a target until any of the following occurs:</p>
   <ul>
    <li><code class="idl"><a data-link-type="idl" href="#dom-intersectionobserver-unobserve" id="ref-for-dom-intersectionobserver-unobserve-4">unobserve(target)</a></code> is called on the target.
    <li><code class="idl"><a data-link-type="idl" href="#dom-intersectionobserver-disconnect" id="ref-for-dom-intersectionobserver-disconnect-3">disconnect()</a></code> is called.
    <li>The target <code class="idl"><a data-link-type="idl" href="https://dom.spec.whatwg.org/#element">Element</a></code> is deleted.
    <li>The observer’s <a data-link-type="dfn" href="#intersectionobserver-intersection-root" id="ref-for-intersectionobserver-intersection-root-22">intersection root</a> is deleted. 
   </ul>
   <h3 class="heading settled" data-level="3.4" id="external-spec-integrations"><span class="secno">3.4. </span><span class="content"> External Spec Integrations</span><a class="self-link" href="#external-spec-integrations"></a></h3>
   <h4 class="heading settled" data-level="3.4.1" id="event-loop"><span class="secno">3.4.1. </span><span class="content"> HTML Processing Model: Event Loop</span><a class="self-link" href="#event-loop"></a></h4>
   <p>An <a data-link-type="dfn" href="#intersection-observer" id="ref-for-intersection-observer-2">Intersection Observer</a> processing step should take place
during the "<i>Update the rendering</i>" steps,
after step 9, <a data-link-type="dfn" href="https://html.spec.whatwg.org/multipage/webappapis.html#run-the-fullscreen-rendering-steps">run the fullscreen rendering steps</a>,
and before step 10, <a data-link-type="dfn" href="https://html.spec.whatwg.org/multipage/webappapis.html#run-the-animation-frame-callbacks">run the animation frame callbacks</a>,
in the in the <a data-link-type="dfn" href="https://html.spec.whatwg.org/multipage/webappapis.html#processing-model-8">HTML Processing Model</a>.</p>
   <p>This step is:</p>
   <ol start="10">
    <li>For each <a data-link-type="dfn" href="https://html.spec.whatwg.org/multipage/browsers.html#fully-active">fully active</a> <a data-link-type="dfn" href="https://html.spec.whatwg.org/multipage/dom.html#the-document-object">Document</a> in <var>docs</var>, <a data-link-type="dfn" href="#run-the-update-intersection-observations-steps" id="ref-for-run-the-update-intersection-observations-steps-1">Run the update intersection observations steps</a> for each <code class="idl"><a data-link-type="idl" href="#intersectionobserver" id="ref-for-intersectionobserver-24">IntersectionObserver</a></code> whose <code class="idl"><a data-link-type="idl" href="#dom-intersectionobserver-root" id="ref-for-dom-intersectionobserver-root-11">root</a></code> is in the DOMtree of that <a data-link-type="dfn" href="https://html.spec.whatwg.org/multipage/dom.html#the-document-object">Document</a>.
   </ol>
  </main>
<script src="https://www.w3.org/scripts/TR/2016/fixup.js"></script>
  <h2 class="no-num no-ref heading settled" id="index"><span class="content">Index</span><a class="self-link" href="#index"></a></h2>
  <h3 class="no-num no-ref heading settled" id="index-defined-here"><span class="content">Terms defined by this specification</span><a class="self-link" href="#index-defined-here"></a></h3>
  <ul class="index">
   <li>
    boundingClientRect
    <ul>
     <li><a href="#dom-intersectionobserverentryinit-boundingclientrect">dict-member for IntersectionObserverEntryInit</a><span>, in §2.3</span>
     <li><a href="#dom-intersectionobserverentry-boundingclientrect">attribute for IntersectionObserverEntry</a><span>, in §2.3</span>
    </ul>
   <li><a href="#dom-intersectionobserver-callback-slot">[[callback]]</a><span>, in §3.1.3</span>
   <li><a href="#compute-the-intersection">compute the intersection</a><span>, in §3.2.4</span>
   <li><a href="#dom-intersectionobserver-disconnect">disconnect()</a><span>, in §2.2</span>
   <li><a href="#intersectionobserver-implicit-root">implicit root</a><span>, in §2.2</span>
   <li><a href="#intersectionobserver">IntersectionObserver</a><span>, in §2.2</span>
   <li><a href="#intersection-observer">Intersection Observer</a><span>, in §2</span>
   <li><a href="#callbackdef-intersectionobservercallback">IntersectionObserverCallback</a><span>, in §2.1</span>
   <li><a href="#dom-intersectionobserver-intersectionobserver">IntersectionObserver(callback, options)</a><span>, in §2.2</span>
   <li><a href="#intersectionobserverentry">IntersectionObserverEntry</a><span>, in §2.3</span>
   <li><a href="#dictdef-intersectionobserverentryinit">IntersectionObserverEntryInit</a><span>, in §2.3</span>
   <li><a href="#dom-intersectionobserverentry-intersectionobserverentry">IntersectionObserverEntry(intersectionObserverEntryInit)</a><span>, in §2.3</span>
   <li><a href="#dictdef-intersectionobserverinit">IntersectionObserverInit</a><span>, in §2.4</span>
   <li><a href="#intersectionobserverregistration">IntersectionObserverRegistration</a><span>, in §3.1.2</span>
   <li><a href="#document-intersectionobservertaskqueued">IntersectionObserverTaskQueued</a><span>, in §3.1.1</span>
   <li>
    intersectionRatio
    <ul>
     <li><a href="#dom-intersectionobserverentryinit-intersectionratio">dict-member for IntersectionObserverEntryInit</a><span>, in §2.3</span>
     <li><a href="#dom-intersectionobserverentry-intersectionratio">attribute for IntersectionObserverEntry</a><span>, in §2.3</span>
    </ul>
   <li>
    intersectionRect
    <ul>
     <li><a href="#dom-intersectionobserverentryinit-intersectionrect">dict-member for IntersectionObserverEntryInit</a><span>, in §2.3</span>
     <li><a href="#dom-intersectionobserverentry-intersectionrect">attribute for IntersectionObserverEntry</a><span>, in §2.3</span>
    </ul>
   <li><a href="#intersectionobserver-intersection-root">intersection root</a><span>, in §2.2</span>
   <li><a href="#notify-intersection-observers">notify intersection observers</a><span>, in §3.2.2</span>
   <li><a href="#dom-intersectionobserver-observationtargets-slot">[[ObservationTargets]]</a><span>, in §3.1.3</span>
   <li><a href="#dom-intersectionobserverregistration-observer">observer</a><span>, in §3.1.2</span>
   <li><a href="#dom-intersectionobserver-observe">observe(target)</a><span>, in §2.2</span>
   <li><a href="#parse-a-root-margin">parse a root margin</a><span>, in §2.2</span>
   <li><a href="#dom-intersectionobserverregistration-previousthreshold">previousThreshold</a><span>, in §3.1.2</span>
   <li><a href="#intersection-observer-processing-model">Processing Model</a><span>, in §2.4</span>
   <li><a href="#queue-an-intersectionobserverentry">queue an IntersectionObserverEntry</a><span>, in §3.2.3</span>
   <li><a href="#queue-an-intersection-observer-task">queue an intersection observer task</a><span>, in §3.2.1</span>
   <li><a href="#dom-intersectionobserver-queuedentries-slot">[[QueuedEntries]]</a><span>, in §3.1.3</span>
   <li><a href="#dom-element-registeredintersectionobservers-slot">[[RegisteredIntersectionObservers]]</a><span>, in §3.1.2</span>
   <li>
    root
    <ul>
     <li><a href="#dom-intersectionobserver-root">attribute for IntersectionObserver</a><span>, in §2.2</span>
     <li><a href="#dom-intersectionobserverinit-root">dict-member for IntersectionObserverInit</a><span>, in §2.4</span>
    </ul>
   <li>
    rootBounds
    <ul>
     <li><a href="#dom-intersectionobserverentryinit-rootbounds">dict-member for IntersectionObserverEntryInit</a><span>, in §2.3</span>
     <li><a href="#dom-intersectionobserverentry-rootbounds">attribute for IntersectionObserverEntry</a><span>, in §2.3</span>
    </ul>
   <li><a href="#intersectionobserver-root-intersection-rectangle">root intersection rectangle</a><span>, in §2.2</span>
   <li>
    rootMargin
    <ul>
     <li><a href="#dom-intersectionobserver-rootmargin">attribute for IntersectionObserver</a><span>, in §2.2</span>
     <li><a href="#dom-intersectionobserverinit-rootmargin">dict-member for IntersectionObserverInit</a><span>, in §2.4</span>
    </ul>
   <li><a href="#dom-intersectionobserver-rootmargin-slot">[[rootMargin]]</a><span>, in §3.1.3</span>
   <li><a href="#run-the-update-intersection-observations-steps">run the update intersection observations steps</a><span>, in §3.2.5</span>
   <li><a href="#dom-intersectionobserver-takerecords">takeRecords()</a><span>, in §2.2</span>
   <li>
    target
    <ul>
     <li><a href="#intersectionobserver-target">dfn for IntersectionObserver</a><span>, in §2</span>
     <li><a href="#dom-intersectionobserverentryinit-target">dict-member for IntersectionObserverEntryInit</a><span>, in §2.3</span>
     <li><a href="#dom-intersectionobserverentry-target">attribute for IntersectionObserverEntry</a><span>, in §2.3</span>
    </ul>
   <li><a href="#dom-intersectionobserverinit-threshold">threshold</a><span>, in §2.4</span>
   <li><a href="#dom-intersectionobserver-thresholds">thresholds</a><span>, in §2.2</span>
   <li>
    time
    <ul>
     <li><a href="#dom-intersectionobserverentryinit-time">dict-member for IntersectionObserverEntryInit</a><span>, in §2.3</span>
     <li><a href="#dom-intersectionobserverentry-time">attribute for IntersectionObserverEntry</a><span>, in §2.3</span>
    </ul>
   <li><a href="#dom-intersectionobserver-unobserve">unobserve(target)</a><span>, in §2.2</span>
  </ul>
  <h3 class="no-num no-ref heading settled" id="index-defined-elsewhere"><span class="content">Terms defined by reference</span><a class="self-link" href="#index-defined-elsewhere"></a></h3>
  <ul class="index">
   <li>
    <a data-link-type="biblio">[css-syntax-3]</a> defines the following terms:
    <ul>
     <li><a href="https://drafts.csswg.org/css-syntax-3/#parse-a-list-of-component-values">parse a list of component values</a>
    </ul>
   <li>
    <a data-link-type="biblio">[css-values-3]</a> defines the following terms:
    <ul>
     <li><a href="https://drafts.csswg.org/css-values-3/#percentage-value">&lt;percentage></a>
     <li><a href="https://drafts.csswg.org/css-values-3/#absolute-length">absolute length</a>
     <li><a href="https://drafts.csswg.org/css-values-3/#dimension">dimension</a>
    </ul>
   <li>
    <a data-link-type="biblio">[CSS2]</a> defines the following terms:
    <ul>
     <li><a href="https://drafts.csswg.org/css21/box.html#propdef-margin">margin</a>
    </ul>
   <li>
    <a data-link-type="biblio">[cssom-view-1]</a> defines the following terms:
    <ul>
     <li><a href="https://drafts.csswg.org/cssom-view-1/#dom-element-getboundingclientrect">getBoundingClientRect()</a>
    </ul>
   <li>
    <a data-link-type="biblio">[WHATWG-DOM]</a> defines the following terms:
    <ul>
     <li><a href="https://dom.spec.whatwg.org/#element">Element</a>
     <li><a href="https://dom.spec.whatwg.org/#mutationobserver">MutationObserver</a>
     <li><a href="https://dom.spec.whatwg.org/#dictdef-mutationobserverinit">MutationObserverInit</a>
     <li><a href="https://dom.spec.whatwg.org/#node">Node</a>
     <li><a href="https://dom.spec.whatwg.org/#dom-mutationobserver-observe">observe(target, options)</a>
    </ul>
   <li>
    <a data-link-type="biblio">[geometry-1]</a> defines the following terms:
    <ul>
     <li><a href="https://drafts.fxtf.org/geometry-1/#domrect">DOMRect</a>
     <li><a href="https://drafts.fxtf.org/geometry-1/#dictdef-domrectinit">DOMRectInit</a>
     <li><a href="https://drafts.fxtf.org/geometry-1/#domrectreadonly">DOMRectReadOnly</a>
    </ul>
   <li>
    <a data-link-type="biblio">[WebIDL]</a> defines the following terms:
    <ul>
     <li><a href="https://heycam.github.io/webidl/#idl-DOMString">DOMString</a>
     <li><a href="https://heycam.github.io/webidl/#Exposed">Exposed</a>
    </ul>
  </ul>
  <h2 class="no-num no-ref heading settled" id="references"><span class="content">References</span><a class="self-link" href="#references"></a></h2>
  <h3 class="no-num no-ref heading settled" id="normative"><span class="content">Normative References</span><a class="self-link" href="#normative"></a></h3>
  <dl>
   <dt id="biblio-css-syntax-3">[CSS-SYNTAX-3]
   <dd>Tab Atkins Jr.; Simon Sapin. <a href="http://dev.w3.org/csswg/css-syntax/">CSS Syntax Module Level 3</a>. URL: <a href="http://dev.w3.org/csswg/css-syntax/">http://dev.w3.org/csswg/css-syntax/</a>
   <dt id="biblio-css-values-3">[CSS-VALUES-3]
   <dd>Tab Atkins Jr.; Elika Etemad. <a href="https://www.w3.org/TR/css-values-3/">CSS Values and Units Module Level 3</a>. 29 September 2016. CR. URL: <a href="https://www.w3.org/TR/css-values-3/">https://www.w3.org/TR/css-values-3/</a>
   <dt id="biblio-css2">[CSS2]
   <dd>Bert Bos; et al. <a href="https://www.w3.org/TR/CSS2">Cascading Style Sheets Level 2 Revision 1 (CSS 2.1) Specification</a>. 7 June 2011. REC. URL: <a href="https://www.w3.org/TR/CSS2">https://www.w3.org/TR/CSS2</a>
   <dt id="biblio-cssom-view-1">[CSSOM-VIEW-1]
   <dd>Simon Pieters. <a href="https://drafts.csswg.org/cssom-view/">CSSOM View Module</a>. URL: <a href="https://drafts.csswg.org/cssom-view/">https://drafts.csswg.org/cssom-view/</a>
   <dt id="biblio-geometry-1">[GEOMETRY-1]
   <dd>Simon Pieters; Dirk Schulze; Rik Cabanier. <a href="http://dev.w3.org/fxtf/geometry/">Geometry Interfaces Module Level 1</a>. URL: <a href="http://dev.w3.org/fxtf/geometry/">http://dev.w3.org/fxtf/geometry/</a>
   <dt id="biblio-webidl">[WebIDL]
   <dd>Cameron McCormack; Boris Zbarsky; Tobie Langel. <a href="https://heycam.github.io/webidl/">Web IDL</a>. URL: <a href="https://heycam.github.io/webidl/">https://heycam.github.io/webidl/</a>
   <dt id="biblio-whatwg-dom">[WHATWG-DOM]
   <dd>Anne van Kesteren. <a href="https://dom.spec.whatwg.org/">DOM Standard</a>. Living Standard. URL: <a href="https://dom.spec.whatwg.org/">https://dom.spec.whatwg.org/</a>
  </dl>
  <h2 class="no-num no-ref heading settled" id="idl-index"><span class="content">IDL Index</span><a class="self-link" href="#idl-index"></a></h2>
<pre class="idl def"><span class="kt">callback</span> <a class="nv" href="#callbackdef-intersectionobservercallback">IntersectionObserverCallback</a> = <span class="kt">void</span> (<span class="kt">sequence</span>&lt;<a class="n" data-link-type="idl-name" href="#intersectionobserverentry">IntersectionObserverEntry</a>> <a class="nv" href="#dom-intersectionobservercallback-entries">entries</a>, <a class="n" data-link-type="idl-name" href="#intersectionobserver">IntersectionObserver</a> <a class="nv" href="#dom-intersectionobservercallback-observer">observer</a>)

[<a class="nv idl-code" data-link-type="constructor" href="#dom-intersectionobserver-intersectionobserver">Constructor</a>(<a class="n" data-link-type="idl-name" href="#callbackdef-intersectionobservercallback">IntersectionObserverCallback</a> <a class="nv" href="#dom-intersectionobserver-intersectionobserver-callback-options-callback">callback</a>, <span class="kt">optional</span> <a class="n" data-link-type="idl-name" href="#dictdef-intersectionobserverinit">IntersectionObserverInit</a> <a class="nv" href="#dom-intersectionobserver-intersectionobserver-callback-options-options">options</a>),
 <a class="nv idl-code" data-link-type="extended-attribute" href="https://heycam.github.io/webidl/#Exposed">Exposed</a>=<span class="n">Window</span>]
<span class="kt">interface</span> <a class="nv" href="#intersectionobserver">IntersectionObserver</a> {
  <span class="kt">readonly</span> <span class="kt">attribute</span> <a class="n" data-link-type="idl-name" href="https://dom.spec.whatwg.org/#element">Element</a>? <a class="nv idl-code" data-link-type="attribute" data-readonly="" data-type="Element?" href="#dom-intersectionobserver-root">root</a>;
  <span class="kt">readonly</span> <span class="kt">attribute</span> <span class="kt">DOMString</span> <a class="nv idl-code" data-link-type="attribute" data-readonly="" data-type="DOMString" href="#dom-intersectionobserver-rootmargin">rootMargin</a>;
  <span class="kt">readonly</span> <span class="kt">attribute</span> <span class="kt">sequence</span>&lt;<span class="kt">double</span>> <a class="nv idl-code" data-link-type="attribute" data-readonly="" data-type="sequence<double>" href="#dom-intersectionobserver-thresholds">thresholds</a>;
  <span class="kt">void</span> <a class="nv idl-code" data-link-type="method" href="#dom-intersectionobserver-observe">observe</a>(<a class="n" data-link-type="idl-name" href="https://dom.spec.whatwg.org/#element">Element</a> <a class="nv" href="#dom-intersectionobserver-observe-target-target">target</a>);
  <span class="kt">void</span> <a class="nv idl-code" data-link-type="method" href="#dom-intersectionobserver-unobserve">unobserve</a>(<a class="n" data-link-type="idl-name" href="https://dom.spec.whatwg.org/#element">Element</a> <a class="nv" href="#dom-intersectionobserver-unobserve-target-target">target</a>);
  <span class="kt">void</span> <a class="nv idl-code" data-link-type="method" href="#dom-intersectionobserver-disconnect">disconnect</a>();
  <span class="kt">sequence</span>&lt;<a class="n" data-link-type="idl-name" href="#intersectionobserverentry">IntersectionObserverEntry</a>> <a class="nv idl-code" data-link-type="method" href="#dom-intersectionobserver-takerecords">takeRecords</a>();
};

[<a class="nv" href="#dom-intersectionobserverentry-intersectionobserverentry">Constructor</a>(<a class="n" data-link-type="idl-name" href="#dictdef-intersectionobserverentryinit">IntersectionObserverEntryInit</a> <a class="nv" href="#dom-intersectionobserverentry-intersectionobserverentry-intersectionobserverentryinit-intersectionobserverentryinit">intersectionObserverEntryInit</a>)]
<span class="kt">interface</span> <a class="nv" href="#intersectionobserverentry">IntersectionObserverEntry</a> {
  <span class="kt">readonly</span> <span class="kt">attribute</span> <a class="n" data-link-type="idl-name" href="http://www.w3.org/TR/hr-time/#domhighrestimestamp">DOMHighResTimeStamp</a> <a class="nv idl-code" data-link-type="attribute" data-readonly="" data-type="DOMHighResTimeStamp" href="#dom-intersectionobserverentry-time">time</a>;
  <span class="kt">readonly</span> <span class="kt">attribute</span> <a class="n" data-link-type="idl-name" href="https://drafts.fxtf.org/geometry-1/#domrectreadonly">DOMRectReadOnly</a> <a class="nv idl-code" data-link-type="attribute" data-readonly="" data-type="DOMRectReadOnly" href="#dom-intersectionobserverentry-rootbounds">rootBounds</a>;
  <span class="kt">readonly</span> <span class="kt">attribute</span> <a class="n" data-link-type="idl-name" href="https://drafts.fxtf.org/geometry-1/#domrectreadonly">DOMRectReadOnly</a> <a class="nv idl-code" data-link-type="attribute" data-readonly="" data-type="DOMRectReadOnly" href="#dom-intersectionobserverentry-boundingclientrect">boundingClientRect</a>;
  <span class="kt">readonly</span> <span class="kt">attribute</span> <a class="n" data-link-type="idl-name" href="https://drafts.fxtf.org/geometry-1/#domrectreadonly">DOMRectReadOnly</a> <a class="nv idl-code" data-link-type="attribute" data-readonly="" data-type="DOMRectReadOnly" href="#dom-intersectionobserverentry-intersectionrect">intersectionRect</a>;
  <span class="kt">readonly</span> <span class="kt">attribute</span> <span class="kt">double</span> <a class="nv idl-code" data-link-type="attribute" data-readonly="" data-type="double" href="#dom-intersectionobserverentry-intersectionratio">intersectionRatio</a>;
  <span class="kt">readonly</span> <span class="kt">attribute</span> <a class="n" data-link-type="idl-name" href="https://dom.spec.whatwg.org/#element">Element</a> <a class="nv idl-code" data-link-type="attribute" data-readonly="" data-type="Element" href="#dom-intersectionobserverentry-target">target</a>;
};

<span class="kt">dictionary</span> <a class="nv" href="#dictdef-intersectionobserverentryinit">IntersectionObserverEntryInit</a> {
  <span class="kt">required</span> <a class="n" data-link-type="idl-name" href="http://www.w3.org/TR/hr-time/#domhighrestimestamp">DOMHighResTimeStamp</a> <a class="nv" data-type="DOMHighResTimeStamp " href="#dom-intersectionobserverentryinit-time">time</a>;
  <span class="kt">required</span> <a class="n" data-link-type="idl-name" href="https://drafts.fxtf.org/geometry-1/#dictdef-domrectinit">DOMRectInit</a> <a class="nv" data-type="DOMRectInit " href="#dom-intersectionobserverentryinit-rootbounds">rootBounds</a>;
  <span class="kt">required</span> <a class="n" data-link-type="idl-name" href="https://drafts.fxtf.org/geometry-1/#dictdef-domrectinit">DOMRectInit</a> <a class="nv" data-type="DOMRectInit " href="#dom-intersectionobserverentryinit-boundingclientrect">boundingClientRect</a>;
  <span class="kt">required</span> <a class="n" data-link-type="idl-name" href="https://drafts.fxtf.org/geometry-1/#dictdef-domrectinit">DOMRectInit</a> <a class="nv" data-type="DOMRectInit " href="#dom-intersectionobserverentryinit-intersectionrect">intersectionRect</a>;
  <span class="kt">required</span> <span class="kt">double</span> <a class="nv" data-type="double " href="#dom-intersectionobserverentryinit-intersectionratio">intersectionRatio</a>;
  <span class="kt">required</span> <a class="n" data-link-type="idl-name" href="https://dom.spec.whatwg.org/#element">Element</a> <a class="nv" data-type="Element " href="#dom-intersectionobserverentryinit-target">target</a>;
};

<span class="kt">dictionary</span> <a class="nv" href="#dictdef-intersectionobserverinit">IntersectionObserverInit</a> {
  <a class="n" data-link-type="idl-name" href="https://dom.spec.whatwg.org/#element">Element</a>?  <a class="nv idl-code" data-default="null" data-link-type="dict-member" data-type="Element?  " href="#dom-intersectionobserverinit-root">root</a> = <span class="kt">null</span>;
  <span class="kt">DOMString</span> <a class="nv idl-code" data-default="&quot;0px&quot;" data-link-type="dict-member" data-type="DOMString " href="#dom-intersectionobserverinit-rootmargin">rootMargin</a> = "0px";
  (<span class="kt">double</span> <span class="kt">or</span> <span class="kt">sequence</span>&lt;<span class="kt">double</span>>) <a class="nv idl-code" data-default="0" data-link-type="dict-member" data-type="(double or sequence<double>) " href="#dom-intersectionobserverinit-threshold">threshold</a> = 0;
};

</pre>
  <aside class="dfn-panel" data-for="intersection-observer">
   <b><a href="#intersection-observer">#intersection-observer</a></b><b>Referenced in:</b>
   <ul>
    <li><a href="#ref-for-intersection-observer-1">3. 
Processing Model</a>
    <li><a href="#ref-for-intersection-observer-2">3.4.1. 
HTML Processing Model: Event Loop</a>
   </ul>
  </aside>
  <aside class="dfn-panel" data-for="intersectionobserver-target">
   <b><a href="#intersectionobserver-target">#intersectionobserver-target</a></b><b>Referenced in:</b>
   <ul>
    <li><a href="#ref-for-intersectionobserver-target-1">2.1. 
The IntersectionObserverCallback</a>
    <li><a href="#ref-for-intersectionobserver-target-2">2.2. 
The IntersectionObserver interface</a> <a href="#ref-for-intersectionobserver-target-3">(2)</a> <a href="#ref-for-intersectionobserver-target-4">(3)</a> <a href="#ref-for-intersectionobserver-target-5">(4)</a> <a href="#ref-for-intersectionobserver-target-6">(5)</a> <a href="#ref-for-intersectionobserver-target-7">(6)</a> <a href="#ref-for-intersectionobserver-target-8">(7)</a>
    <li><a href="#ref-for-intersectionobserver-target-9">2.4. 
The IntersectionObserverInit dictionary</a>
    <li><a href="#ref-for-intersectionobserver-target-10">3.2.4. 
Compute the Intersection of a Target Element and the Root</a> <a href="#ref-for-intersectionobserver-target-11">(2)</a> <a href="#ref-for-intersectionobserver-target-12">(3)</a> <a href="#ref-for-intersectionobserver-target-13">(4)</a>
   </ul>
  </aside>
  <aside class="dfn-panel" data-for="callbackdef-intersectionobservercallback">
   <b><a href="#callbackdef-intersectionobservercallback">#callbackdef-intersectionobservercallback</a></b><b>Referenced in:</b>
   <ul>
    <li><a href="#ref-for-callbackdef-intersectionobservercallback-1">2.2. 
The IntersectionObserver interface</a>
   </ul>
  </aside>
  <aside class="dfn-panel" data-for="intersectionobserver">
   <b><a href="#intersectionobserver">#intersectionobserver</a></b><b>Referenced in:</b>
   <ul>
    <li><a href="#ref-for-intersectionobserver-1">2.1. 
The IntersectionObserverCallback</a>
    <li><a href="#ref-for-intersectionobserver-2">2.2. 
The IntersectionObserver interface</a> <a href="#ref-for-intersectionobserver-3">(2)</a> <a href="#ref-for-intersectionobserver-4">(3)</a> <a href="#ref-for-intersectionobserver-5">(4)</a> <a href="#ref-for-intersectionobserver-6">(5)</a> <a href="#ref-for-intersectionobserver-7">(6)</a> <a href="#ref-for-intersectionobserver-8">(7)</a> <a href="#ref-for-intersectionobserver-9">(8)</a> <a href="#ref-for-intersectionobserver-10">(9)</a> <a href="#ref-for-intersectionobserver-11">(10)</a> <a href="#ref-for-intersectionobserver-12">(11)</a> <a href="#ref-for-intersectionobserver-13">(12)</a> <a href="#ref-for-intersectionobserver-14">(13)</a> <a href="#ref-for-intersectionobserver-15">(14)</a>
    <li><a href="#ref-for-intersectionobserver-16">3.1.2. 
Element</a>
    <li><a href="#ref-for-intersectionobserver-17">3.1.3. 
IntersectionObserver</a>
    <li><a href="#ref-for-intersectionobserver-18">3.2.2. 
Notify Intersection Observers</a> <a href="#ref-for-intersectionobserver-19">(2)</a>
    <li><a href="#ref-for-intersectionobserver-20">3.2.3. 
Queue an IntersectionObserverEntry</a>
    <li><a href="#ref-for-intersectionobserver-21">3.2.5. 
Run the Update Intersection Observations Steps</a>
    <li><a href="#ref-for-intersectionobserver-22">3.3. 
IntersectionObserver Lifetime</a> <a href="#ref-for-intersectionobserver-23">(2)</a>
    <li><a href="#ref-for-intersectionobserver-24">3.4.1. 
HTML Processing Model: Event Loop</a>
   </ul>
  </aside>
  <aside class="dfn-panel" data-for="dom-intersectionobserver-intersectionobserver">
   <b><a href="#dom-intersectionobserver-intersectionobserver">#dom-intersectionobserver-intersectionobserver</a></b><b>Referenced in:</b>
   <ul>
    <li><a href="#ref-for-dom-intersectionobserver-intersectionobserver-1">2.2. 
The IntersectionObserver interface</a>
    <li><a href="#ref-for-dom-intersectionobserver-intersectionobserver-2">3.1.3. 
IntersectionObserver</a>
   </ul>
  </aside>
  <aside class="dfn-panel" data-for="dom-intersectionobserver-observe">
   <b><a href="#dom-intersectionobserver-observe">#dom-intersectionobserver-observe</a></b><b>Referenced in:</b>
   <ul>
    <li><a href="#ref-for-dom-intersectionobserver-observe-1">2.2. 
The IntersectionObserver interface</a> <a href="#ref-for-dom-intersectionobserver-observe-2">(2)</a> <a href="#ref-for-dom-intersectionobserver-observe-3">(3)</a>
    <li><a href="#ref-for-dom-intersectionobserver-observe-4">3.2.5. 
Run the Update Intersection Observations Steps</a>
   </ul>
  </aside>
  <aside class="dfn-panel" data-for="dom-intersectionobserver-unobserve">
   <b><a href="#dom-intersectionobserver-unobserve">#dom-intersectionobserver-unobserve</a></b><b>Referenced in:</b>
   <ul>
    <li><a href="#ref-for-dom-intersectionobserver-unobserve-1">2.2. 
The IntersectionObserver interface</a> <a href="#ref-for-dom-intersectionobserver-unobserve-2">(2)</a> <a href="#ref-for-dom-intersectionobserver-unobserve-3">(3)</a>
    <li><a href="#ref-for-dom-intersectionobserver-unobserve-4">3.3. 
IntersectionObserver Lifetime</a>
   </ul>
  </aside>
  <aside class="dfn-panel" data-for="dom-intersectionobserver-disconnect">
   <b><a href="#dom-intersectionobserver-disconnect">#dom-intersectionobserver-disconnect</a></b><b>Referenced in:</b>
   <ul>
    <li><a href="#ref-for-dom-intersectionobserver-disconnect-1">2.2. 
The IntersectionObserver interface</a> <a href="#ref-for-dom-intersectionobserver-disconnect-2">(2)</a>
    <li><a href="#ref-for-dom-intersectionobserver-disconnect-3">3.3. 
IntersectionObserver Lifetime</a>
   </ul>
  </aside>
  <aside class="dfn-panel" data-for="dom-intersectionobserver-takerecords">
   <b><a href="#dom-intersectionobserver-takerecords">#dom-intersectionobserver-takerecords</a></b><b>Referenced in:</b>
   <ul>
    <li><a href="#ref-for-dom-intersectionobserver-takerecords-1">2.2. 
The IntersectionObserver interface</a>
   </ul>
  </aside>
  <aside class="dfn-panel" data-for="dom-intersectionobserver-root">
   <b><a href="#dom-intersectionobserver-root">#dom-intersectionobserver-root</a></b><b>Referenced in:</b>
   <ul>
    <li><a href="#ref-for-dom-intersectionobserver-root-1">2.2. 
The IntersectionObserver interface</a> <a href="#ref-for-dom-intersectionobserver-root-2">(2)</a> <a href="#ref-for-dom-intersectionobserver-root-3">(3)</a> <a href="#ref-for-dom-intersectionobserver-root-4">(4)</a> <a href="#ref-for-dom-intersectionobserver-root-5">(5)</a> <a href="#ref-for-dom-intersectionobserver-root-6">(6)</a> <a href="#ref-for-dom-intersectionobserver-root-7">(7)</a>
    <li><a href="#ref-for-dom-intersectionobserver-root-8">2.3. 
The IntersectionObserverEntry interface</a>
    <li><a href="#ref-for-dom-intersectionobserver-root-9">3.2.2. 
Notify Intersection Observers</a>
    <li><a href="#ref-for-dom-intersectionobserver-root-10">3.2.5. 
Run the Update Intersection Observations Steps</a>
    <li><a href="#ref-for-dom-intersectionobserver-root-11">3.4.1. 
HTML Processing Model: Event Loop</a>
   </ul>
  </aside>
  <aside class="dfn-panel" data-for="dom-intersectionobserver-rootmargin">
   <b><a href="#dom-intersectionobserver-rootmargin">#dom-intersectionobserver-rootmargin</a></b><b>Referenced in:</b>
   <ul>
    <li><a href="#ref-for-dom-intersectionobserver-rootmargin-1">2.2. 
The IntersectionObserver interface</a> <a href="#ref-for-dom-intersectionobserver-rootmargin-2">(2)</a> <a href="#ref-for-dom-intersectionobserver-rootmargin-3">(3)</a> <a href="#ref-for-dom-intersectionobserver-rootmargin-4">(4)</a>
   </ul>
  </aside>
  <aside class="dfn-panel" data-for="dom-intersectionobserver-thresholds">
   <b><a href="#dom-intersectionobserver-thresholds">#dom-intersectionobserver-thresholds</a></b><b>Referenced in:</b>
   <ul>
    <li><a href="#ref-for-dom-intersectionobserver-thresholds-1">2.2. 
The IntersectionObserver interface</a>
    <li><a href="#ref-for-dom-intersectionobserver-thresholds-2">3.1.2. 
Element</a>
    <li><a href="#ref-for-dom-intersectionobserver-thresholds-3">3.2.5. 
Run the Update Intersection Observations Steps</a> <a href="#ref-for-dom-intersectionobserver-thresholds-4">(2)</a>
   </ul>
  </aside>
  <aside class="dfn-panel" data-for="intersectionobserver-intersection-root">
   <b><a href="#intersectionobserver-intersection-root">#intersectionobserver-intersection-root</a></b><b>Referenced in:</b>
   <ul>
    <li><a href="#ref-for-intersectionobserver-intersection-root-1">2. Intersection Observer</a>
    <li><a href="#ref-for-intersectionobserver-intersection-root-2">2.1. 
The IntersectionObserverCallback</a>
    <li><a href="#ref-for-intersectionobserver-intersection-root-3">2.2. 
The IntersectionObserver interface</a> <a href="#ref-for-intersectionobserver-intersection-root-4">(2)</a> <a href="#ref-for-intersectionobserver-intersection-root-5">(3)</a> <a href="#ref-for-intersectionobserver-intersection-root-6">(4)</a> <a href="#ref-for-intersectionobserver-intersection-root-7">(5)</a> <a href="#ref-for-intersectionobserver-intersection-root-8">(6)</a> <a href="#ref-for-intersectionobserver-intersection-root-9">(7)</a> <a href="#ref-for-intersectionobserver-intersection-root-10">(8)</a> <a href="#ref-for-intersectionobserver-intersection-root-11">(9)</a>
    <li><a href="#ref-for-intersectionobserver-intersection-root-12">2.3. 
The IntersectionObserverEntry interface</a> <a href="#ref-for-intersectionobserver-intersection-root-13">(2)</a> <a href="#ref-for-intersectionobserver-intersection-root-14">(3)</a>
    <li><a href="#ref-for-intersectionobserver-intersection-root-15">3.2.4. 
Compute the Intersection of a Target Element and the Root</a> <a href="#ref-for-intersectionobserver-intersection-root-16">(2)</a> <a href="#ref-for-intersectionobserver-intersection-root-17">(3)</a>
    <li><a href="#ref-for-intersectionobserver-intersection-root-18">3.2.5. 
Run the Update Intersection Observations Steps</a> <a href="#ref-for-intersectionobserver-intersection-root-19">(2)</a> <a href="#ref-for-intersectionobserver-intersection-root-20">(3)</a> <a href="#ref-for-intersectionobserver-intersection-root-21">(4)</a>
    <li><a href="#ref-for-intersectionobserver-intersection-root-22">3.3. 
IntersectionObserver Lifetime</a>
   </ul>
  </aside>
  <aside class="dfn-panel" data-for="intersectionobserver-implicit-root">
   <b><a href="#intersectionobserver-implicit-root">#intersectionobserver-implicit-root</a></b><b>Referenced in:</b>
   <ul>
    <li><a href="#ref-for-intersectionobserver-implicit-root-1">2.2. 
The IntersectionObserver interface</a> <a href="#ref-for-intersectionobserver-implicit-root-2">(2)</a> <a href="#ref-for-intersectionobserver-implicit-root-3">(3)</a>
    <li><a href="#ref-for-intersectionobserver-implicit-root-4">2.4. 
The IntersectionObserverInit dictionary</a>
    <li><a href="#ref-for-intersectionobserver-implicit-root-5">3.2.5. 
Run the Update Intersection Observations Steps</a> <a href="#ref-for-intersectionobserver-implicit-root-6">(2)</a>
   </ul>
  </aside>
  <aside class="dfn-panel" data-for="intersectionobserver-root-intersection-rectangle">
   <b><a href="#intersectionobserver-root-intersection-rectangle">#intersectionobserver-root-intersection-rectangle</a></b><b>Referenced in:</b>
   <ul>
    <li><a href="#ref-for-intersectionobserver-root-intersection-rectangle-1">2.2. 
The IntersectionObserver interface</a>
    <li><a href="#ref-for-intersectionobserver-root-intersection-rectangle-2">2.3. 
The IntersectionObserverEntry interface</a> <a href="#ref-for-intersectionobserver-root-intersection-rectangle-3">(2)</a> <a href="#ref-for-intersectionobserver-root-intersection-rectangle-4">(3)</a>
    <li><a href="#ref-for-intersectionobserver-root-intersection-rectangle-5">3.2.4. 
Compute the Intersection of a Target Element and the Root</a>
    <li><a href="#ref-for-intersectionobserver-root-intersection-rectangle-6">3.2.5. 
Run the Update Intersection Observations Steps</a>
   </ul>
  </aside>
  <aside class="dfn-panel" data-for="parse-a-root-margin">
   <b><a href="#parse-a-root-margin">#parse-a-root-margin</a></b><b>Referenced in:</b>
   <ul>
    <li><a href="#ref-for-parse-a-root-margin-1">2.2. 
The IntersectionObserver interface</a>
   </ul>
  </aside>
  <aside class="dfn-panel" data-for="intersectionobserverentry">
   <b><a href="#intersectionobserverentry">#intersectionobserverentry</a></b><b>Referenced in:</b>
   <ul>
    <li><a href="#ref-for-intersectionobserverentry-1">2.1. 
The IntersectionObserverCallback</a>
    <li><a href="#ref-for-intersectionobserverentry-2">2.2. 
The IntersectionObserver interface</a>
    <li><a href="#ref-for-intersectionobserverentry-3">3.2.3. 
Queue an IntersectionObserverEntry</a>
   </ul>
  </aside>
  <aside class="dfn-panel" data-for="dictdef-intersectionobserverentryinit">
   <b><a href="#dictdef-intersectionobserverentryinit">#dictdef-intersectionobserverentryinit</a></b><b>Referenced in:</b>
   <ul>
    <li><a href="#ref-for-dictdef-intersectionobserverentryinit-1">2.3. 
The IntersectionObserverEntry interface</a>
   </ul>
  </aside>
  <aside class="dfn-panel" data-for="dom-intersectionobserverentry-boundingclientrect">
   <b><a href="#dom-intersectionobserverentry-boundingclientrect">#dom-intersectionobserverentry-boundingclientrect</a></b><b>Referenced in:</b>
   <ul>
    <li><a href="#ref-for-dom-intersectionobserverentry-boundingclientrect-1">2.3. 
The IntersectionObserverEntry interface</a> <a href="#ref-for-dom-intersectionobserverentry-boundingclientrect-2">(2)</a> <a href="#ref-for-dom-intersectionobserverentry-boundingclientrect-3">(3)</a> <a href="#ref-for-dom-intersectionobserverentry-boundingclientrect-4">(4)</a>
   </ul>
  </aside>
  <aside class="dfn-panel" data-for="dom-intersectionobserverentry-intersectionrect">
   <b><a href="#dom-intersectionobserverentry-intersectionrect">#dom-intersectionobserverentry-intersectionrect</a></b><b>Referenced in:</b>
   <ul>
    <li><a href="#ref-for-dom-intersectionobserverentry-intersectionrect-1">2.3. 
The IntersectionObserverEntry interface</a> <a href="#ref-for-dom-intersectionobserverentry-intersectionrect-2">(2)</a> <a href="#ref-for-dom-intersectionobserverentry-intersectionrect-3">(3)</a>
   </ul>
  </aside>
  <aside class="dfn-panel" data-for="dom-intersectionobserverentry-intersectionratio">
   <b><a href="#dom-intersectionobserverentry-intersectionratio">#dom-intersectionobserverentry-intersectionratio</a></b><b>Referenced in:</b>
   <ul>
    <li><a href="#ref-for-dom-intersectionobserverentry-intersectionratio-1">2.3. 
The IntersectionObserverEntry interface</a>
   </ul>
  </aside>
  <aside class="dfn-panel" data-for="dom-intersectionobserverentry-rootbounds">
   <b><a href="#dom-intersectionobserverentry-rootbounds">#dom-intersectionobserverentry-rootbounds</a></b><b>Referenced in:</b>
   <ul>
    <li><a href="#ref-for-dom-intersectionobserverentry-rootbounds-1">2.3. 
The IntersectionObserverEntry interface</a>
   </ul>
  </aside>
  <aside class="dfn-panel" data-for="dom-intersectionobserverentry-target">
   <b><a href="#dom-intersectionobserverentry-target">#dom-intersectionobserverentry-target</a></b><b>Referenced in:</b>
   <ul>
    <li><a href="#ref-for-dom-intersectionobserverentry-target-1">2.3. 
The IntersectionObserverEntry interface</a> <a href="#ref-for-dom-intersectionobserverentry-target-2">(2)</a> <a href="#ref-for-dom-intersectionobserverentry-target-3">(3)</a> <a href="#ref-for-dom-intersectionobserverentry-target-4">(4)</a> <a href="#ref-for-dom-intersectionobserverentry-target-5">(5)</a>
   </ul>
  </aside>
  <aside class="dfn-panel" data-for="dom-intersectionobserverentry-time">
   <b><a href="#dom-intersectionobserverentry-time">#dom-intersectionobserverentry-time</a></b><b>Referenced in:</b>
   <ul>
    <li><a href="#ref-for-dom-intersectionobserverentry-time-1">2.3. 
The IntersectionObserverEntry interface</a>
   </ul>
  </aside>
  <aside class="dfn-panel" data-for="dictdef-intersectionobserverinit">
   <b><a href="#dictdef-intersectionobserverinit">#dictdef-intersectionobserverinit</a></b><b>Referenced in:</b>
   <ul>
    <li><a href="#ref-for-dictdef-intersectionobserverinit-1">2.2. 
The IntersectionObserver interface</a>
   </ul>
  </aside>
  <aside class="dfn-panel" data-for="dom-intersectionobserverinit-root">
   <b><a href="#dom-intersectionobserverinit-root">#dom-intersectionobserverinit-root</a></b><b>Referenced in:</b>
   <ul>
    <li><a href="#ref-for-dom-intersectionobserverinit-root-1">2.4. 
The IntersectionObserverInit dictionary</a>
   </ul>
  </aside>
  <aside class="dfn-panel" data-for="dom-intersectionobserverinit-rootmargin">
   <b><a href="#dom-intersectionobserverinit-rootmargin">#dom-intersectionobserverinit-rootmargin</a></b><b>Referenced in:</b>
   <ul>
    <li><a href="#ref-for-dom-intersectionobserverinit-rootmargin-1">2.2. 
The IntersectionObserver interface</a> <a href="#ref-for-dom-intersectionobserverinit-rootmargin-2">(2)</a> <a href="#ref-for-dom-intersectionobserverinit-rootmargin-3">(3)</a>
    <li><a href="#ref-for-dom-intersectionobserverinit-rootmargin-4">2.4. 
The IntersectionObserverInit dictionary</a>
   </ul>
  </aside>
  <aside class="dfn-panel" data-for="dom-intersectionobserverinit-threshold">
   <b><a href="#dom-intersectionobserverinit-threshold">#dom-intersectionobserverinit-threshold</a></b><b>Referenced in:</b>
   <ul>
    <li><a href="#ref-for-dom-intersectionobserverinit-threshold-1">2.2. 
The IntersectionObserver interface</a> <a href="#ref-for-dom-intersectionobserverinit-threshold-2">(2)</a>
    <li><a href="#ref-for-dom-intersectionobserverinit-threshold-3">2.4. 
The IntersectionObserverInit dictionary</a>
   </ul>
  </aside>
  <aside class="dfn-panel" data-for="intersection-observer-processing-model">
   <b><a href="#intersection-observer-processing-model">#intersection-observer-processing-model</a></b><b>Referenced in:</b>
   <ul>
    <li><a href="#ref-for-intersection-observer-processing-model-1">2.1. 
The IntersectionObserverCallback</a>
   </ul>
  </aside>
  <aside class="dfn-panel" data-for="document-intersectionobservertaskqueued">
   <b><a href="#document-intersectionobservertaskqueued">#document-intersectionobservertaskqueued</a></b><b>Referenced in:</b>
   <ul>
    <li><a href="#ref-for-document-intersectionobservertaskqueued-1">3.2.1. 
Queue an Intersection Observer Task</a> <a href="#ref-for-document-intersectionobservertaskqueued-2">(2)</a>
    <li><a href="#ref-for-document-intersectionobservertaskqueued-3">3.2.2. 
Notify Intersection Observers</a>
   </ul>
  </aside>
  <aside class="dfn-panel" data-for="dom-element-registeredintersectionobservers-slot">
   <b><a href="#dom-element-registeredintersectionobservers-slot">#dom-element-registeredintersectionobservers-slot</a></b><b>Referenced in:</b>
   <ul>
    <li><a href="#ref-for-dom-element-registeredintersectionobservers-slot-1">2.2. 
The IntersectionObserver interface</a> <a href="#ref-for-dom-element-registeredintersectionobservers-slot-2">(2)</a> <a href="#ref-for-dom-element-registeredintersectionobservers-slot-3">(3)</a>
    <li><a href="#ref-for-dom-element-registeredintersectionobservers-slot-4">3.2.5. 
Run the Update Intersection Observations Steps</a>
   </ul>
  </aside>
  <aside class="dfn-panel" data-for="intersectionobserverregistration">
   <b><a href="#intersectionobserverregistration">#intersectionobserverregistration</a></b><b>Referenced in:</b>
   <ul>
    <li><a href="#ref-for-intersectionobserverregistration-1">2.2. 
The IntersectionObserver interface</a> <a href="#ref-for-intersectionobserverregistration-2">(2)</a> <a href="#ref-for-intersectionobserverregistration-3">(3)</a>
    <li><a href="#ref-for-intersectionobserverregistration-4">3.2.5. 
Run the Update Intersection Observations Steps</a>
   </ul>
  </aside>
  <aside class="dfn-panel" data-for="dom-intersectionobserverregistration-observer">
   <b><a href="#dom-intersectionobserverregistration-observer">#dom-intersectionobserverregistration-observer</a></b><b>Referenced in:</b>
   <ul>
    <li><a href="#ref-for-dom-intersectionobserverregistration-observer-1">2.2. 
The IntersectionObserver interface</a> <a href="#ref-for-dom-intersectionobserverregistration-observer-2">(2)</a> <a href="#ref-for-dom-intersectionobserverregistration-observer-3">(3)</a>
    <li><a href="#ref-for-dom-intersectionobserverregistration-observer-4">3.2.5. 
Run the Update Intersection Observations Steps</a>
   </ul>
  </aside>
  <aside class="dfn-panel" data-for="dom-intersectionobserverregistration-previousthreshold">
   <b><a href="#dom-intersectionobserverregistration-previousthreshold">#dom-intersectionobserverregistration-previousthreshold</a></b><b>Referenced in:</b>
   <ul>
    <li><a href="#ref-for-dom-intersectionobserverregistration-previousthreshold-1">2.2. 
The IntersectionObserver interface</a>
    <li><a href="#ref-for-dom-intersectionobserverregistration-previousthreshold-2">3.2.5. 
Run the Update Intersection Observations Steps</a> <a href="#ref-for-dom-intersectionobserverregistration-previousthreshold-3">(2)</a>
   </ul>
  </aside>
  <aside class="dfn-panel" data-for="dom-intersectionobserver-queuedentries-slot">
   <b><a href="#dom-intersectionobserver-queuedentries-slot">#dom-intersectionobserver-queuedentries-slot</a></b><b>Referenced in:</b>
   <ul>
    <li><a href="#ref-for-dom-intersectionobserver-queuedentries-slot-1">2.2. 
The IntersectionObserver interface</a> <a href="#ref-for-dom-intersectionobserver-queuedentries-slot-2">(2)</a>
    <li><a href="#ref-for-dom-intersectionobserver-queuedentries-slot-3">3.2.2. 
Notify Intersection Observers</a> <a href="#ref-for-dom-intersectionobserver-queuedentries-slot-4">(2)</a> <a href="#ref-for-dom-intersectionobserver-queuedentries-slot-5">(3)</a>
    <li><a href="#ref-for-dom-intersectionobserver-queuedentries-slot-6">3.2.3. 
Queue an IntersectionObserverEntry</a>
   </ul>
  </aside>
  <aside class="dfn-panel" data-for="dom-intersectionobserver-observationtargets-slot">
   <b><a href="#dom-intersectionobserver-observationtargets-slot">#dom-intersectionobserver-observationtargets-slot</a></b><b>Referenced in:</b>
   <ul>
    <li><a href="#ref-for-dom-intersectionobserver-observationtargets-slot-1">2.2. 
The IntersectionObserver interface</a> <a href="#ref-for-dom-intersectionobserver-observationtargets-slot-2">(2)</a> <a href="#ref-for-dom-intersectionobserver-observationtargets-slot-3">(3)</a> <a href="#ref-for-dom-intersectionobserver-observationtargets-slot-4">(4)</a> <a href="#ref-for-dom-intersectionobserver-observationtargets-slot-5">(5)</a>
    <li><a href="#ref-for-dom-intersectionobserver-observationtargets-slot-6">3.2.5. 
Run the Update Intersection Observations Steps</a>
   </ul>
  </aside>
  <aside class="dfn-panel" data-for="dom-intersectionobserver-callback-slot">
   <b><a href="#dom-intersectionobserver-callback-slot">#dom-intersectionobserver-callback-slot</a></b><b>Referenced in:</b>
   <ul>
    <li><a href="#ref-for-dom-intersectionobserver-callback-slot-1">2.2. 
The IntersectionObserver interface</a>
   </ul>
  </aside>
  <aside class="dfn-panel" data-for="dom-intersectionobserver-rootmargin-slot">
   <b><a href="#dom-intersectionobserver-rootmargin-slot">#dom-intersectionobserver-rootmargin-slot</a></b><b>Referenced in:</b>
   <ul>
    <li><a href="#ref-for-dom-intersectionobserver-rootmargin-slot-1">2.2. 
The IntersectionObserver interface</a> <a href="#ref-for-dom-intersectionobserver-rootmargin-slot-2">(2)</a> <a href="#ref-for-dom-intersectionobserver-rootmargin-slot-3">(3)</a>
   </ul>
  </aside>
  <aside class="dfn-panel" data-for="queue-an-intersection-observer-task">
   <b><a href="#queue-an-intersection-observer-task">#queue-an-intersection-observer-task</a></b><b>Referenced in:</b>
   <ul>
    <li><a href="#ref-for-queue-an-intersection-observer-task-1">3.2.3. 
Queue an IntersectionObserverEntry</a>
   </ul>
  </aside>
  <aside class="dfn-panel" data-for="notify-intersection-observers">
   <b><a href="#notify-intersection-observers">#notify-intersection-observers</a></b><b>Referenced in:</b>
   <ul>
    <li><a href="#ref-for-notify-intersection-observers-1">3.2.1. 
Queue an Intersection Observer Task</a>
   </ul>
  </aside>
  <aside class="dfn-panel" data-for="queue-an-intersectionobserverentry">
   <b><a href="#queue-an-intersectionobserverentry">#queue-an-intersectionobserverentry</a></b><b>Referenced in:</b>
   <ul>
    <li><a href="#ref-for-queue-an-intersectionobserverentry-1">3.2.5. 
Run the Update Intersection Observations Steps</a>
   </ul>
  </aside>
  <aside class="dfn-panel" data-for="compute-the-intersection">
   <b><a href="#compute-the-intersection">#compute-the-intersection</a></b><b>Referenced in:</b>
   <ul>
    <li><a href="#ref-for-compute-the-intersection-1">3.2.5. 
Run the Update Intersection Observations Steps</a>
   </ul>
  </aside>
  <aside class="dfn-panel" data-for="run-the-update-intersection-observations-steps">
   <b><a href="#run-the-update-intersection-observations-steps">#run-the-update-intersection-observations-steps</a></b><b>Referenced in:</b>
   <ul>
    <li><a href="#ref-for-run-the-update-intersection-observations-steps-1">3.4.1. 
HTML Processing Model: Event Loop</a>
   </ul>
  </aside>
<script>/* script-dfn-panel */

        document.body.addEventListener("click", function(e) {
            var queryAll = function(sel) { return [].slice.call(document.querySelectorAll(sel)); }
            // Find the dfn element or panel, if any, that was clicked on.
            var el = e.target;
            var target;
            var hitALink = false;
            while(el.parentElement) {
                if(el.tagName == "A") {
                    // Clicking on a link in a <dfn> shouldn't summon the panel
                    hitALink = true;
                }
                if(el.classList.contains("dfn-paneled")) {
                    target = "dfn";
                    break;
                }
                if(el.classList.contains("dfn-panel")) {
                    target = "dfn-panel";
                    break;
                }
                el = el.parentElement;
            }
            if(target != "dfn-panel") {
                // Turn off any currently "on" or "activated" panels.
                queryAll(".dfn-panel.on, .dfn-panel.activated").forEach(function(el){
                    el.classList.remove("on");
                    el.classList.remove("activated");
                });
            }
            if(target == "dfn" && !hitALink) {
                // open the panel
                var dfnPanel = document.querySelector(".dfn-panel[data-for='" + el.id + "']");
                if(dfnPanel) {
                    console.log(dfnPanel);
                    dfnPanel.classList.add("on");
                    var rect = el.getBoundingClientRect();
                    dfnPanel.style.left = window.scrollX + rect.right + 5 + "px";
                    dfnPanel.style.top = window.scrollY + rect.top + "px";
                    var panelRect = dfnPanel.getBoundingClientRect();
                    var panelWidth = panelRect.right - panelRect.left;
                    if(panelRect.right > document.body.scrollWidth && (rect.left - (panelWidth + 5)) > 0) {
                        // Reposition, because the panel is overflowing
                        dfnPanel.style.left = window.scrollX + rect.left - (panelWidth + 5) + "px";
                    }
                } else {
                    console.log("Couldn't find .dfn-panel[data-for='" + el.id + "']");
                }
            } else if(target == "dfn-panel") {
                // Switch it to "activated" state, which pins it.
                el.classList.add("activated");
                el.style.left = null;
                el.style.top = null;
            }

        });
        </script><|MERGE_RESOLUTION|>--- conflicted
+++ resolved
@@ -253,11 +253,7 @@
    <header>
     <p data-fill-with="logo"><a href="https://www.w3.org/"><img alt="W3C" height="48" src="https://www.w3.org/StyleSheets/TR/2016/logos/W3C" width="72"></a> </p>
     <h1 class="p-name no-ref" id="title">Intersection Observer 1</h1>
-<<<<<<< HEAD
-    <h2 class="no-num no-toc no-ref heading settled" id="subtitle"><span class="content">Editor’s Draft, <time class="dt-updated" datetime="2016-11-19">19 November 2016</time></span></h2>
-=======
-    <h2 class="no-num no-toc no-ref heading settled" id="subtitle"><span class="content">Editor’s Draft, <time class="dt-updated" datetime="2016-11-18">18 November 2016</time></span></h2>
->>>>>>> 8a9f75e6
+    <h2 class="no-num no-toc no-ref heading settled" id="subtitle"><span class="content">Editor’s Draft, <time class="dt-updated" datetime="2016-11-29">29 November 2016</time></span></h2>
    </header>
    <div data-fill-with="spec-metadata">
     <dl>
