# Intersection Observers Explained

## What's All This About?

This repo outlines an API that can be used to understand movement of DOM elements relative to another element or the browser top level viewport. Changes are delivered asynchronously and is useful for understanding the visibility of elements, managing pre-loading of DOM and data, as well as deferred loading of "below the fold" page content.

## Observing Position

The web's traditional position calculation mechanisms rely on explicit queries of DOM state that are known to cause style recalcuation and layout and, frequently, are redundant thanks to the requirement that scripts poll for this information.

A body of common practice has evolved that relies on these behaviors, however, including (but not limited to):

  * Observing the location of "below the fold" sections of content in order to lazy-load content.
  * Implementing data-bound high-performance scrolling lists which load and render subsets of data sets. These lists are a central mobile interaction idiom.
  * Calculating element visibility. In particular, [ad networks now require reporting of ad "visibility" for monetizing impressions](http://www.iab.net/iablog/2014/03/viewability-has-arrived-what-you-need-to-know-to-see-through-this-sea-change.html). This has led to many sites abusing scroll handlers, [synchronous layout invoking readbacks](http://gent.ilcore.com/2011/03/how-not-to-trigger-layout-in-webkit.html), and resorting to exotic plugin-based solutions for computing "true" element visibility (as a fraction of the element's intended size).

These use-cases have several common properties:

  1. They can be represented as passive "queries" about the state of individual elements with respect to some other element (or the global viewport)
  1. They do not impose hard latency requirements; that is to say, the information can be delayed somewhat asynchronously (e.g. from another thread) without penalty
  1. They are poorly supported by nearly all combinations of existing web platform features, requiring extraordinary developer effort despite their widespread use.

A notable non-goal is pixel-accurate information about what was actually displayed (which can be quite difficult to obtain efficiently in certain browser architectures in the face of filters, webgl, and other features). In all of these scenarios the information is useful even when delivered at a slight delay and without perfect compositing-result data.

Given the opportunity to reduce CPU use, increase battery life, and eliminate jank it seems like a new API to simplify answering these queries is a prudent addition to the web platform.

### Proposed API

```js
[Exposed=Window]
interface IntersectionObserverEntry {
  readonly attribute double time;
  readonly attribute DOMRect rootBounds;
  readonly attribute DOMRect boundingClientRect;
  readonly attribute DOMRectReadOnly intersectionRect;
  readonly attribute Element target;
};

callback IntersectionCallback = void (sequence<IntersectionRecord> records, IntersectionObserver observer);

dictionary IntersectionObserverInit {
  // The root to use for intersection. If not provided, use the top-level document’s viewport.
<<<<<<< HEAD
  Element?  root = null;
=======
  boolean root = null;
>>>>>>> 5c14696d
  // Same as margin, can be 1, 2, 3 or 4 components, possibly negative lengths.
  // "5px"
  // "5px 10px"
  // "-10px 5px 5px"
  // "-10px -10px 5px 5px"
  DOMString rootBoundsModifier = "0px";
  // Threshold at which to trigger callback. callback will be invoked when
  // intersectionRect’s area changes from greater than or equal to threshold to
  // less than threshold, and vice versa.
  DOMString threshold = "1px"
};

[Constructor(IntersectionCallback callback, IntersectionObserverInit options)]
interface IntersectionObserver {
  void observe(Element target);
  void unobserve(Element target);
  void disconnect();
  sequence<IntersectionObserverEntry> takeRecords ();
};
```

The expected use of this API is that you create one InsersectionObserver, give it a root element and then observe one or more of the root element descendants. The callback includes change records for all elements that have crossed the threshold of the root element since the last callback. Conceptually, this gives you a rectangle  (based at the root element) that calls a callback whenever a given point in each element crosses the threshold.

## Element Visibility

The information provided by this API, combined with the default viewport query, allows a developer to easily understand when an element comes into (and out of) view. Here's how one might implement the IAB's "50% visible for more than a continuous second" policy for counting an ad impression:

```html
<!-- the host document includes (or generates) an iframe to contain the ad -->
<iframe id="theAd"></iframe>
<!-- it also includes ad script -->
<script src="//cdn.example.com/ads.js" async></script>
```

```js
// ads.js

// These functions left as an exercise to the reader
function logImpressionToServer() { /* ... */ }
function boundingBoxPct(boundingClientRect) { /* ... */ }

function wasVisible(element, changeRecord) {
  if (intersectPercentage(changeRecord.rootBounds,
           boundingBoxPct(changeRecord.boundingClientRect)) < 50) {
    return false;
  }

  var ancestor = element;
  while (ancestor) {
    var style = getComputedStyle(ancestor);
    if (style.opacity != 1 || style.visibility != "visible")
      return false;
    if (ancestor.parentNode instanceof ShadowRoot)
      ancestor = ancestor.host;
    else
      ancestor = ancestor.parentNode;
  }
  return true;
};

function processChanges(changes) {
  changes.forEach(function(changeRecord) {
    var element = changeRecord.element;
    var wasVisibleInFrame = wasVisible(element);
    if (element.visibleStartTime) {
      if (wasVisibleInFrame) {
        if (changeRecord.time - element.visibleStartTime > 1000) {
          logAdImpressionToServer();
          observer.unobserve(element);
          return;
        }
      } else {
        element.visibleStartTime = null;
      }
    } else if (wasVisibleInFrame) {
      element.visibleStartTime = changeRecord.time;
    }
  });
}

var observer = new IntersectionObserver(
  { thresholdCallbacks: false },
  processChanges
);

var theAd = document.querySelector('#theAd');
observer.observe(theAd);
```

In this usage the `thresholdCallbacks` flag is set to `false` to ensure that every movement of the element is recorded while it intersects the viewport (in this case, the visible area of the tab). This higher rate of delivery might seem expensive at first glance, but note the power and performance advantages over current practice:

  - No scroll handlers need be installed/run (a frequent source of jank)
  - No timers are registered. Off-screen ads do not deliver any events until they come into view
  - No timeouts, polling, synchronous layouts, or plugins are required

## Data Scrollers

Many systems use data-bound lists which manage their in-view contents, recycling DOM to remain memory and layout-efficient while triggering loading of data that will be needed at some point in the near future.

These systems frequently want to use different queries on the same scroll-containing viewport. Data loading can take a long time, so it is advantageous to pre-populate data stores with significantly more information than is visible. The rendered element count may display a much smaller subset of available data; only the "skirt" on each side of a scrolling area necessary to keep up with scrolling velocity (to avoid "blank" or "checkerboard" data).

We can use a `IntersectionObserver` on child elements of a parent scrolling element to inform the system when to load data and recycle scrolled-out-of-view elements and stamp new content into them for rendering at the "end" of the list:

```html
<style>
  .container {
    overflow: auto;
    width: 10em;
    height: 30em;
    position: relative;
  }

  .inner-scroll-surface {
    position: absolute;
    left: 0px;
    top: 0px;
    width: 100%;
    /* proportional to the # of expected items in the list */
    height: 1000px;
  }

  .scroll-item {
    position: absolute;
    height: 2em;
    left: 0px;
    right: 0px;
  }
</style>

<div id="container">
  <div id="inner-scroll-surface">
    <div class="scroll-item" style="top: 0em;">item 1</div>
    <div class="scroll-item" style="top: 2em;">item 2</div>
    <div class="scroll-item" style="top: 4em;">item 3</div>
    <!-- ... -->
  </div>
</div>
```

As the user moves the `container`, the children can be observed and as they cross the threshold of the scrollable area, a manager can recycle them and fill them with new data instead of needing to re-create the items from scratch.

```js
function query(selector) {
  return Array.prototype.slice.apply(document.querySelectorAll(selector));
}

function init() {
  var observer = new IntersectionObserver({
      root: document.querySelector(".container"),
      rootBoundsModifier: "???"
    },
    manageItemPositionChanges
  );
  // Set up observer on the items
  query(".inner-scroll-surface > .scroll-item").forEach(function(scrollItem) {
    observer.observe(scrollItem);
  });
}

function manageItemPositionChanges(changes) {
  // ...
},
```

Many scrollers also want to fetch even more data than what's displayed in the list. We can create a second observer with a much larger "skirt" outside the viewport which will allow us to fetch a larger data set to account for latency.

## Delay Loading

Many sites like to avoid loading certain resources until they're near the viewport. This is easy to do with IntersctionObserver's:

```html
<!-- index.html -->
<div class="lazy-loaded">
  <template>
    ...
  </template>
</div>
```

```js
function query(selector) {
  return Array.prototype.slice.apply(document.querySelectorAll(selector));
}

var observer = new ItersectionObserver({
    // Pre-load items that are 1 second of scrolling outside the viewport
    rootBoundsModifier: "???"
  },
  function(changes) {
    changes.forEach(function(change) {
      var content = container.querySelector("template").content;
      container.appendChild(content);
      observer.unobserve(change.element);
    });
  }
);

// Set up lazy loading
query(".lazy-loaded").forEach(function(item) {
  observer.observe(item);
});
```

## Open Design Questions

This is a sketch! We've tried to pattern the initial design [`Object.observe()`](https://developer.mozilla.org/en-US/docs/Web/JavaScript/Reference/Global_Objects/Object/observe) and [DOM's Mutation Observers](https://developer.mozilla.org/en-US/docs/Web/API/MutationObserver). It's unclear if we should simply make this a special form of Mutation Observer.

There's a question about occlusion: should we try to lean on computed opacity or should the API only ever report quads that have no occlusion/filtering/transforms of any kind?

The specific timing of of change record delivery is also TBD.

Is the magical top-level viewport too magical? What are the alternatives?

Is it meaningful to have overdraw queries against the default viewport?
<|MERGE_RESOLUTION|>--- conflicted
+++ resolved
@@ -29,9 +29,9 @@
 ```js
 [Exposed=Window]
 interface IntersectionObserverEntry {
-  readonly attribute double time;
-  readonly attribute DOMRect rootBounds;
-  readonly attribute DOMRect boundingClientRect;
+  readonly attribute DOMHighResTimeStamp time;
+  readonly attribute DOMRectReadOnly rootBounds;
+  readonly attribute DOMRectReadOnly boundingClientRect;
   readonly attribute DOMRectReadOnly intersectionRect;
   readonly attribute Element target;
 };
@@ -40,11 +40,7 @@
 
 dictionary IntersectionObserverInit {
   // The root to use for intersection. If not provided, use the top-level document’s viewport.
-<<<<<<< HEAD
   Element?  root = null;
-=======
-  boolean root = null;
->>>>>>> 5c14696d
   // Same as margin, can be 1, 2, 3 or 4 components, possibly negative lengths.
   // "5px"
   // "5px 10px"
